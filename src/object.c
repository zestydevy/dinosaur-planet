--- conflicted
+++ resolved
@@ -195,17 +195,10 @@
         func_8002272C(player->linkedObject);
     }
 
-<<<<<<< HEAD
-    gDLL_waterfx->exports->func_6E8(delayByte);
-    gDLL_projgfx->exports->func[2].withTwoArgs(delayByte, 0);
-    gDLL_modgfx->exports->func[2].withThreeArgs(0, 0, 0);
-    gDLL_expgfx->exports->func2(0, delayByte, 0, 0);
-=======
     gDLL_24_Waterfx->exports->func_6E8(delayByte);
     gDLL_15_Projgfx->exports->func2(delayByte, 0);
     gDLL_14_Modgfx->exports->func2(0, 0, 0);
     gDLL_13_Expgfx->exports->func2(0, delayByte, 0, 0);
->>>>>>> 586c81b5
 
     func_8002B6EC();
 
@@ -1394,15 +1387,9 @@
         dll_unload(obj->dll);
     }
 
-<<<<<<< HEAD
-    gDLL_AMSFX->exports->func16(obj);
-    gDLL_AMSEQ->exports->func17(obj);
-    gDLL_expgfx->exports->func9((s32)obj);
-=======
     gDLL_6_AMSFX->exports->func16(obj);
     gDLL_5_AMSEQ->exports->func17(obj);
     gDLL_13_Expgfx->exports->func9(obj);
->>>>>>> 586c81b5
 
     if (obj->def != NULL && obj->def->flags & 0x10) {
         obj_free_object_type(obj, 56);
