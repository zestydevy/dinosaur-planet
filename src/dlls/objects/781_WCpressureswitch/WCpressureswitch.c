#include "PR/gbi.h"
#include "PR/ultratypes.h"
#include "dll.h"
#include "dlls/engine/6_amsfx.h"
#include "dlls/objects/214_animobj.h"
#include "functions.h"
#include "game/objects/object.h"
#include "segment_334F0.h"
#include "sys/gfx/model.h"
#include "sys/objtype.h"
#include "sys/main.h"
#include "functions.h"
#include "sys/print.h"
#include "types.h"

typedef struct {
f32 x;
f32 z;
} CoordXZ;

typedef struct {
/*00*/ u32 soundHandle;
/*04*/ s8 pressed;
/*05*/ s8 state;
/*08*/ Object* objectsOnSwitch[10];
/*30*/ CoordXZ objCoords[10];
} PressureSwitch_Data;

typedef struct {
ObjSetup base;
u8 yaw;
u8 modelIdx;
s16 gameBitPressed;             //flag to set when switch is pressed down
u8 yOffsetAnimation;            //how far down the switch should move when pressed
u8 yThreshold;                  //threshold for other objects pressing switch
u8 distanceSidekickBehaviour;   //player distance at which special sidekick behaviour is activated
s16 gameBitActivated;            //flag to check if switch is deactivated
} PressureSwitch_Setup;

enum WCPressureSwitchStates {
    STATE_0_UP = 0,
    STATE_1_MOVING_UP = 1,
    STATE_2_DOWN = 2,
    STATE_3_MOVING_DOWN = 3
};

static void WCpressureswitch_add_object(Object* self, Object* objectOnSwitch);
static s32 WCpressureswitch_is_object_on_switch(Object* self);
static int WCpressureswitch_anim_callback(Object* self, Object* animObj, AnimObj_Data* animObjData, s8 arg3);

// offset: 0x0 | ctor
void WCpressureswitch_ctor(void* dll){
}

// offset: 0xC | dtor
void WCpressureswitch_dtor(void* dll){
}

// offset: 0x18 | func: 0 | export: 0
void WCpressureswitch_setup(Object* self, PressureSwitch_Setup* setup, s32 arg2) {
    PressureSwitch_Data* objdata;
    s32 index;

    self->srt.yaw = setup->yaw << 8;
    self->unkB0 |= 0x6000;

    objdata = self->data;
    self->modelInstIdx = setup->modelIdx;
    if (self->modelInstIdx >= self->def->numModels) {
        // diPrintf("PRESSURESWITCH.c: modelno out of range romdefno=%d\n", self->modelInstIdx);
        self->modelInstIdx = 0;
    }

    if (main_get_bits(setup->gameBitPressed)) {
        self->srt.transl.y = setup->base.y - setup->yOffsetAnimation;
        objdata->pressed = 30;
        objdata->state = 2;
    }

    obj_add_object_type(self, 0x33);

    for (index = 0; index < 10; index++) { objdata->objectsOnSwitch[index] = 0; }

<<<<<<< HEAD
    self->animCallback = (AnimationCallback)WCpressureswitch_anim_callback;
=======
    self->unkBC = (void*)&WCpressureswitch_anim_callback;
>>>>>>> 9150316a
}

/*0x0*/ static const char str_0[] = "PRESSURESWITCH.c: modelno out of range romdefno=%d\n";

// offset: 0x150 | func: 1 | export: 1
void WCpressureswitch_control(Object* self) {
    PressureSwitch_Setup* setup;
    f32 deltaY;
    Object* listedObject;
    s32* textureFrame;
    s32 index;
    PressureSwitch_Data* objdata;

    setup = (PressureSwitch_Setup*)self->setup;
    objdata = self->data;

    //Bail if switch deactivated
    if (setup->gameBitActivated > 0 && !main_get_bits(setup->gameBitActivated)) {
        diPrintf(" Avitvate %i ", setup->gameBitActivated);
        return;
    }

    //Decrement timer until not considered pressed (fps-dependent)
    objdata->pressed--;
    if (objdata->pressed < 0) {
        objdata->pressed = 0;
    }

    //Handle adding objects to switch
    if (self->unk58->unk10f > 0) {
        for (index = 0; index < self->unk58->unk10f; index++){
            listedObject = (Object*)self->unk58->unk100[index];
            deltaY = listedObject->srt.transl.y - self->srt.transl.y;
            if (deltaY > setup->yThreshold) {
                WCpressureswitch_add_object(self, listedObject);
            }
        }
    }

    //Check if object on switch
    if (WCpressureswitch_is_object_on_switch(self)) {
        objdata->pressed = 5;
    }

    //Main state machine
    deltaY = setup->base.y - setup->yOffsetAnimation;
    switch (objdata->state) {
        case STATE_0_UP:
            if (objdata->pressed && deltaY <= self->srt.transl.y) {
                gDLL_6_AMSFX->vtbl->play_sound(self, SOUND_99a_Mechanical_Ratcheting, 0x7F, NULL, 0, 0, 0);
                objdata->state = STATE_3_MOVING_DOWN;
            }
            break;
        case STATE_3_MOVING_DOWN:
            self->srt.transl.y -= 0.05f * delayFloat;
            if (self->srt.transl.y < deltaY) {
                main_set_bits(setup->gameBitPressed, 1);
                objdata->state = STATE_2_DOWN;
                self->srt.transl.y = deltaY;
            }
            break;
        case STATE_2_DOWN:
            /* Subtly different behaviour to other pressure switches,
             * waits for flag to unset before depressing the switch (for WC's timed challenges) */
            if (!main_get_bits(setup->gameBitPressed)) {
                gDLL_6_AMSFX->vtbl->play_sound(self, SOUND_99a_Mechanical_Ratcheting, 0x7F, NULL, 0, 0, 0);
                objdata->state = STATE_1_MOVING_UP;
            }
            break;
        case STATE_1_MOVING_UP:
            self->srt.transl.y += 0.05f * delayFloat;
            if (setup->base.y < self->srt.transl.y) {
                self->srt.transl.y = setup->base.y;
                objdata->state = STATE_0_UP;
            }
            break;
    }

    //Change texture frame (sun/moon glowing)
    textureFrame = func_800348A0(self, 0, 0);
    if (textureFrame != NULL) {
        if (objdata->state == 2) {
            *textureFrame = 1;
        } else {
            *textureFrame = 0;
        }
        *textureFrame <<= 8;
    }
}

// offset: 0x4B4 | func: 2 | export: 2
void WCpressureswitch_update(Object* self){
}

// offset: 0x4C0 | func: 3 | export: 3
void WCpressureswitch_print(Object* self, Gfx** gfx, Mtx** mtx, Vertex** vtx, Triangle** pols, s8 visibility) {
    if (visibility) {
        draw_object(self, gfx, mtx, vtx, pols, 1.0f);
    }
}

// offset: 0x514 | func: 4 | export: 4
void WCpressureswitch_free(Object* self, s32 arg1) {
    PressureSwitch_Data* objdata = self->data;

    if (objdata->soundHandle) {
        gDLL_6_AMSFX->vtbl->func_A1C(objdata->soundHandle);
    }
    obj_free_object_type(self, 0x33);
}

// offset: 0x594 | func: 5 | export: 5
u32 WCpressureswitch_get_model_flags(Object* self) {
    PressureSwitch_Setup* setup = (PressureSwitch_Setup*)self->setup;
    s32 modelIndex;

    modelIndex = setup->modelIdx;
    if (modelIndex >= self->def->numModels) {
        modelIndex = 0;
    }
    return MODFLAGS_MODEL_INDEX(modelIndex) | MODFLAGS_LOAD_SINGLE_MODEL;
}

// offset: 0x5C8 | func: 6 | export: 6
u32 WCpressureswitch_get_data_size(Object* self, s32 arg1){
    return sizeof(PressureSwitch_Data);
}

// offset: 0x5DC | func: 7
void WCpressureswitch_add_object(Object* self, Object* objectOnSwitch) {
    PressureSwitch_Data *objdata = self->data;
    u8 objectIndex;

    //@bug: should be && and "objectIndex != 9" (crashes game once objectsOnSwitch array overflows)
    for (objectIndex = 0; objdata->objectsOnSwitch[objectIndex] || objectIndex == 9; objectIndex++);

    objdata->objectsOnSwitch[objectIndex] = objectOnSwitch;    
    objdata->objCoords[objectIndex].x = objectOnSwitch->srt.transl.x;
    objdata->objCoords[objectIndex].z = objectOnSwitch->srt.transl.z;
}

// offset: 0x648 | func: 8
s32 WCpressureswitch_is_object_on_switch(Object* self) {
    PressureSwitch_Data* objdata;
    CoordXZ* coord;
    u8 index;
    u8 returnVal;

    objdata = self->data;

    for (returnVal = FALSE, index = 0; index < 10; index++){
        if (!objdata->objectsOnSwitch[index])
            continue;

        coord = &objdata->objCoords[index];
        if (objdata->objectsOnSwitch[index]->srt.transl.x == coord->x && 
            objdata->objectsOnSwitch[index]->srt.transl.z == coord->z) {
            returnVal = TRUE;
        } else {
            objdata->objectsOnSwitch[index] = NULL;
        }
    }

    return returnVal;
}

// offset: 0x6CC | func: 9
static int WCpressureswitch_anim_callback(Object* self, Object* animObj, AnimObj_Data* animObjData, s8 arg3) {
    PressureSwitch_Data* objdata;
    PressureSwitch_Setup* setup;
    u8 index;

    objdata = self->data;
    setup = (PressureSwitch_Setup*)self->setup;

    if (animObjData->unk8D == 1) {
        for (index = 0; index < 10; index++){
            if (objdata->objectsOnSwitch[index]) {
                objdata->objCoords[index].x = objdata->objectsOnSwitch[index]->srt.transl.x;
                objdata->objCoords[index].z = objdata->objectsOnSwitch[index]->srt.transl.z;
            }
        }
        animObjData->unk8D = 0;

    } else if (animObjData->unk8D == 2) {
        for (index = 0; index < 10; index++);

        self->srt.transl.z = setup->base.x; //@bug? should be x component?
        self->srt.transl.y = setup->base.y;
        self->srt.transl.z = setup->base.z;
        main_set_bits(setup->gameBitPressed, 0);
        animObjData->unk8D = 0;
    }

    return 0;
}<|MERGE_RESOLUTION|>--- conflicted
+++ resolved
@@ -81,11 +81,7 @@
 
     for (index = 0; index < 10; index++) { objdata->objectsOnSwitch[index] = 0; }
 
-<<<<<<< HEAD
     self->animCallback = (AnimationCallback)WCpressureswitch_anim_callback;
-=======
-    self->unkBC = (void*)&WCpressureswitch_anim_callback;
->>>>>>> 9150316a
 }
 
 /*0x0*/ static const char str_0[] = "PRESSURESWITCH.c: modelno out of range romdefno=%d\n";
