--- conflicted
+++ resolved
@@ -49,11 +49,7 @@
     SeqObj_Data* objData;
 
     self->srt.yaw = objSetup->rotate << 8;
-<<<<<<< HEAD
     self->animCallback = (AnimationCallback)SeqObj_anim_callback;
-=======
-    self->unkBC = (void*)&SeqObj_anim_callback;
->>>>>>> 9150316a
     
     objData = self->data;
     self->modelInstIdx = objSetup->modelInstIdx;
