--- conflicted
+++ resolved
@@ -426,11 +426,7 @@
     obj_set_update_priority(arg0, 0x3C);
     obj_init_mesg_queue(arg0, 0x14U);
     arg0->setup = NULL;
-<<<<<<< HEAD
     arg0->animCallback = (AnimationCallback)dll_210_func_4910;
-=======
-    arg0->unkBC = (ObjectCallback)dll_210_func_4910;
->>>>>>> 9150316a
     _bss_1A4 = 0;
     data->stats = gDLL_29_Gplay->vtbl->get_player_stats();
     arg0->srt.yaw = gDLL_29_Gplay->vtbl->get_player_saved_location()->rotationY << 8;
