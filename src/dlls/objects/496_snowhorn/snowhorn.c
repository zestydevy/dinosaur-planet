--- conflicted
+++ resolved
@@ -243,11 +243,7 @@
     objdata = snowhorn->data;
     sp34 = *_data_300;
     snowhorn->srt.yaw = mapsObj->rotation << 8;
-<<<<<<< HEAD
     snowhorn->animCallback = (AnimationCallback)dll_496_func_84C;
-=======
-    snowhorn->unkBC = (void*)dll_496_func_84C;
->>>>>>> 9150316a
     
     if (arg2 == 0) {
         obj_add_object_type(snowhorn, 0xC);
