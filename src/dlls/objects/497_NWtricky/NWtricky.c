--- conflicted
+++ resolved
@@ -68,11 +68,7 @@
             main_set_bits(BIT_4D4, 1);
         }
     }
-<<<<<<< HEAD
     self->animCallback = (AnimationCallback)NWtricky_anim_callback;
-=======
-    self->unkBC = (ObjectCallback)NWtricky_anim_callback;
->>>>>>> 9150316a
 }
 
 // offset: 0x134 | func: 1 | export: 1
