--- conflicted
+++ resolved
@@ -68,11 +68,7 @@
     MoonSeedReceptacle_Data* objData;
 
     objData = self->data;
-<<<<<<< HEAD
     self->animCallback = (void*)&moonSeedReceptacle_anim_callback;
-=======
-    self->unkBC = (void*)&moonSeedReceptacle_anim_callback;
->>>>>>> 9150316a
     self->srt.yaw = setup->yaw << 8;
     objData->unk0 = 0;
     
