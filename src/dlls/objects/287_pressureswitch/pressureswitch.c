#include "PR/gbi.h"
#include "PR/ultratypes.h"
#include "dll.h"
#include "dlls/engine/6_amsfx.h"
#include "dlls/objects/214_animobj.h"
#include "functions.h"
#include "game/objects/object.h"
#include "sys/math.h"
#include "sys/gfx/model.h"
#include "sys/objects.h"
#include "sys/objtype.h"
#include "sys/main.h"
#include "functions.h"
#include "types.h"

typedef struct {
f32 x;
f32 z;
} CoordXZ;

typedef struct {
/*00*/ u32 soundHandle;
/*04*/ s8 pressed;
/*05*/ s8 state;
/*08*/ Object* objectsOnSwitch[10];
/*30*/ CoordXZ objCoords[10];
} PressureSwitch_Data;

typedef struct {
ObjSetup base;
u8 yaw;
u8 modelIdx;
s16 gameBitPressed;             //flag to set when switch is pressed down
u8 yOffsetAnimation;            //how far down the switch should move when pressed
u8 yThreshold;                  //threshold for other objects pressing switch
u8 distanceSidekickBehaviour;   //player distance at which special sidekick behaviour is activated
s16 gameBitActivated;            //flag to check if switch is deactivated
} PressureSwitch_Setup;

static void pressureswitch_add_object(Object* self, Object* objectOnSwitch);
static s32 pressureswitch_is_object_on_switch(Object* self);
static int pressureswitch_anim_callback(Object* self, Object* animObj, AnimObj_Data* animObjData, s8 arg3);

// offset: 0x0 | ctor
void dll_287_ctor(void *dll) { }

// offset: 0xC | dtor
void dll_287_dtor(void *dll) { }

// offset: 0x18 | func: 0 | export: 0
void pressureswitch_setup(Object* self, PressureSwitch_Setup* setup, s32 arg2) {
    PressureSwitch_Data* objdata;
    s32 index;

    self->srt.yaw = setup->yaw << 8;
    self->unkB0 |= 0x6000;

    objdata = self->data;
    self->modelInstIdx = setup->modelIdx;
    if (self->modelInstIdx >= self->def->numModels) {
        // diPrintf("PRESSURESWITCH.c: modelno out of range romdefno=%d\n", self->modelInstIdx);
        self->modelInstIdx = 0;
    }

    if (main_get_bits(setup->gameBitPressed)) {
        self->srt.transl.y = setup->base.y - setup->yOffsetAnimation;
        objdata->pressed = 30;
    }

    obj_add_object_type(self, 0x33);

    for (index = 0; index < 10; index++) { objdata->objectsOnSwitch[index] = 0; }

<<<<<<< HEAD
    self->animCallback = (AnimationCallback)pressureswitch_anim_callback;
=======
    self->unkBC = (void*)&pressureswitch_anim_callback;
>>>>>>> 9150316a
}

// offset: 0x148 | func: 1 | export: 1
void pressureswitch_control(Object* self) {
    f32 deltaY;
    Object* sidekick;
    Object* player;
    Object* listedObject;
    PressureSwitch_Setup* setup;
    s32 pad;
    PressureSwitch_Data* objdata;
    s8 playSound;
    s32 index;

    setup = (PressureSwitch_Setup*)self->setup;
    objdata = self->data;

    //Bail if switch deactivated
    if (setup->gameBitActivated > 0 && !main_get_bits(setup->gameBitActivated)){
        return;
    }

    //Decrement timer until not considered pressed (fps-dependent)
    objdata->pressed--;
    if (objdata->pressed < 0) {
        objdata->pressed = 0;
    }

    //Handle adding objects to switch
    if (self->unk58->unk10f > 0) {
        for (index = 0; index < self->unk58->unk10f; index++){
            listedObject = (Object*)self->unk58->unk100[index];
            deltaY = listedObject->srt.transl.y - self->srt.transl.y;
            if (deltaY > setup->yThreshold) {
                pressureswitch_add_object(self, listedObject);
            }
        }
    }

    //Check if object on switch
    if (pressureswitch_is_object_on_switch(self)) {
        objdata->pressed = 5;
    }

    //Animate the switch's y coordinate
    playSound = 0;
    if (objdata->pressed) {
        deltaY = setup->base.y - setup->yOffsetAnimation;
        if (self->srt.transl.y < deltaY) {
            self->srt.transl.y += 0.25f * delayFloat;
            if (deltaY < self->srt.transl.y) {
                self->srt.transl.y = deltaY;
            }
            main_set_bits(setup->gameBitPressed, 1);
        } else {
            self->srt.transl.y -= 0.125f * delayFloat;
            if (self->srt.transl.y < deltaY) {
                self->srt.transl.y = deltaY;
                main_set_bits(setup->gameBitPressed, 1);
            } else {
                playSound = 1;
            }
        }
    } else {
        self->srt.transl.y += 0.125f * delayFloat;

        if (setup->base.y < self->srt.transl.y) {
            self->srt.transl.y = setup->base.y;
            main_set_bits(setup->gameBitPressed, 0);
        } else {
            playSound = 1;
        }
    }

    //Play stone rumbling sound when moving
    if (playSound) {
        if (!objdata->soundHandle) {
            gDLL_6_AMSFX->vtbl->play_sound(self, SOUND_1e1_Stone_Moving, 0x7F, (u32*)&objdata->soundHandle, 0, 0, 0);
        }
    } else {
        if (objdata->soundHandle) {
            gDLL_6_AMSFX->vtbl->func_A1C(objdata->soundHandle);
            objdata->soundHandle = 0;
        }
    }

    //Activate sidekick behaviour when player close to switch
    if (!main_get_bits(setup->gameBitPressed) && setup->distanceSidekickBehaviour) {
        player = get_player();
        sidekick = get_sidekick();
        if (sidekick) {
            if (vec3_distance_squared(&self->positionMirror, &player->positionMirror) <= 
                (setup->distanceSidekickBehaviour * setup->distanceSidekickBehaviour)) {
                //TO-DO: use proper sidekick DLL interface
                ((DLL_Unknown*)sidekick->dll)->vtbl->func[14].withTwoArgs((s32)sidekick, 3);
            }
        }
    }
}

// offset: 0x524 | func: 2 | export: 2
void pressureswitch_update(Object* dll){
}

// offset: 0x530 | func: 3 | export: 3
void pressureswitch_print(Object* self, Gfx** gfx, Mtx** mtx, Vertex** vtx, Triangle** pols, s8 visibility) {
    if (visibility) {
        draw_object(self, gfx, mtx, vtx, pols, 1.0f);
    }
}

// offset: 0x584 | func: 4 | export: 4
void pressureswitch_free(Object* self, s32 arg1) {
    PressureSwitch_Data* objdata = self->data;

    if (objdata->soundHandle) {
        gDLL_6_AMSFX->vtbl->func_A1C(objdata->soundHandle);
    }
    obj_free_object_type(self, 0x33);
}

// offset: 0x604 | func: 5 | export: 5
u32 pressureswitch_get_model_flags(Object* self) {
    return MODFLAGS_NONE;
}

// offset: 0x614 | func: 6 | export: 6
u32 pressureswitch_get_data_size(Object *self, u32 a1) {
    return sizeof(PressureSwitch_Data);
}

// offset: 0x628 | func: 7
void pressureswitch_add_object(Object* self, Object* objectOnSwitch) {
    PressureSwitch_Data *objdata = self->data;
    u8 objectIndex;

    //@bug: should be && and "objectIndex != 9" (crashes game once objectsOnSwitch array overflows)
    for (objectIndex = 0; objdata->objectsOnSwitch[objectIndex] || objectIndex == 9; objectIndex++);

    objdata->objectsOnSwitch[objectIndex] = objectOnSwitch;    
    objdata->objCoords[objectIndex].x = objectOnSwitch->srt.transl.x;
    objdata->objCoords[objectIndex].z = objectOnSwitch->srt.transl.z;
}

// offset: 0x694 | func: 8
s32 pressureswitch_is_object_on_switch(Object* self) {
    PressureSwitch_Data* objdata;
    CoordXZ* coord;
    u8 index;
    u8 returnVal;

    objdata = self->data;

    for (returnVal = FALSE, index = 0; index < 10; index++){
        if (!objdata->objectsOnSwitch[index])
            continue;

        coord = &objdata->objCoords[index];
        if (objdata->objectsOnSwitch[index]->srt.transl.x == coord->x && 
            objdata->objectsOnSwitch[index]->srt.transl.z == coord->z) {
            returnVal = TRUE;
        } else {
            objdata->objectsOnSwitch[index] = NULL;
        }
    }

    return returnVal;
}

// offset: 0x718 | func: 9
static int pressureswitch_anim_callback(Object* self, Object* animObj, AnimObj_Data* animObjData, s8 arg3) {
    PressureSwitch_Data* objdata;
    PressureSwitch_Setup* setup;
    u8 index;

    objdata = self->data;
    setup = (PressureSwitch_Setup*)self->setup;

    if (animObjData->unk8D == 1) {
        for (index = 0; index < 10; index++){
            if (objdata->objectsOnSwitch[index]) {
                objdata->objCoords[index].x = objdata->objectsOnSwitch[index]->srt.transl.x;
                objdata->objCoords[index].z = objdata->objectsOnSwitch[index]->srt.transl.z;
            }
        }
        animObjData->unk8D = 0;
    } else if (animObjData->unk8D == 2) {
        for (index = 0; index < 10; index++);

        self->srt.transl.z = setup->base.x; //@bug? should be x component?
        self->srt.transl.y = setup->base.y;
        self->srt.transl.z = setup->base.z;
        main_set_bits(setup->gameBitPressed, 0);
        animObjData->unk8D = 0;
    }

    return 0;
}

/*0x0*/ static const char str_0[] = "PRESSURESWITCH.c: modelno out of range romdefno=%d\n";
/*0x34*/ static const char str_34[] = "";
/*0x38*/ static const char str_38[] = "";
/*0x3C*/ static const char str_3C[] = "";<|MERGE_RESOLUTION|>--- conflicted
+++ resolved
@@ -71,11 +71,7 @@
 
     for (index = 0; index < 10; index++) { objdata->objectsOnSwitch[index] = 0; }
 
-<<<<<<< HEAD
     self->animCallback = (AnimationCallback)pressureswitch_anim_callback;
-=======
-    self->unkBC = (void*)&pressureswitch_anim_callback;
->>>>>>> 9150316a
 }
 
 // offset: 0x148 | func: 1 | export: 1
