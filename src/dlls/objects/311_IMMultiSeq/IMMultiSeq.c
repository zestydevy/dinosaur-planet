--- conflicted
+++ resolved
@@ -46,13 +46,8 @@
 
     objdata = self->data;
     self->srt.yaw = setup->yaw << 8;
-<<<<<<< HEAD
     self->animCallback = (AnimationCallback)IMMultiSeq_anim_callback;
-    self->unk0xb0 |= 0x6000;
-=======
-    self->unkBC = (ObjectCallback)IMMultiSeq_anim_callback;
     self->unkB0 |= 0x6000;
->>>>>>> 9150316a
     self->modelInstIdx = setup->modelInstIdx;
     if (self->modelInstIdx >= self->def->numModels) {
         // diPrintf("SEQOBJ.c: modelno out of range romdefno=%d\n", self->modelInstIdx);
