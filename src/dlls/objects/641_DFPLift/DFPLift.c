#include "PR/gbi.h"
#include "PR/ultratypes.h"
#include "dlls/engine/6_amsfx.h"
#include "dlls/objects/214_animobj.h"
#include "game/objects/object.h"
#include "sys/gfx/model.h"
#include "sys/main.h"
#include "sys/math.h"
#include "sys/objects.h"
#include "dll.h"
#include "functions.h"
#include "types.h"

// Note: This file appears to be called "lift1.c" in the original game.

typedef struct {
/*0x00*/ ObjSetup base;
/*0x18*/ s8 rotation;
/*0x1A*/ s16 unk1A;
/*0x1C*/ s16 unk1C;
/*0x1E*/ s16 unk1E;
/*0x20*/ s16 unk20;
} DFPLift_Setup;

typedef struct {
/*0x00*/ f32 unk0;
/*0x04*/ u32 soundHandle;
/*0x08*/ s16 state;
/*0x0A*/ s16 unkA;
/*0x0C*/ s16 unkC;
/*0x0E*/ s16 cooldown;
/*0x10*/ u8 unk10;
/*0x11*/ u8 unk11;
} DFPLift_Data;

typedef enum {
    LIFT_STATE_INIT = 0,
    LIFT_STATE_INIT_DONE = 1,
    LIFT_STATE_STOPPED = 2,
    LIFT_STATE_GO_DOWN = 3,
    LIFT_STATE_GO_UP = 4
} LiftStateType;

#define LIFT_UP 60.0f // how far up from spawn the lift goes
#define LIFT_DOWN 1228.0f // how far down from spawn the lift goes
#define LIFT_COOLDOWN 100
#define PLAYER_ACTIVATE_RANGE 50.0f
#define PLAYER_INIT_ACTIVATE_RANGE 230.0f

static int DFPLift_func_91C(Object *a0, Object *a1, AnimObj_Data *a2, s8 a3);

// offset: 0x0 | ctor
void DFPLift_ctor(void *dll) { }

// offset: 0xC | dtor
void DFPLift_dtor(void *dll) { }

// offset: 0x18 | func: 0 | export: 0
void DFPLift_setup(Object *self, DFPLift_Setup *setup, s32 a2) {
    DFPLift_Data *objdata;

    objdata = (DFPLift_Data*)self->data;

<<<<<<< HEAD
    self->animCallback = (AnimationCallback)DFPLift_func_91C;
=======
    self->unkBC = DFPLift_func_91C;
>>>>>>> 9150316a
    self->srt.yaw = setup->rotation * 256;

    objdata->state = LIFT_STATE_INIT;
    objdata->unkA = setup->unk20;
    objdata->unkC = setup->unk1E;
    objdata->unk0 = setup->unk1A;
    objdata->unk10 = setup->unk1C;

    self->srt.transl.y -= LIFT_DOWN;
    self->unkB0 |= 0x2000;
}

// offset: 0x9C | func: 1 | export: 1
void DFPLift_control(Object* self) {
    DFPLift_Setup* setup;
    DFPLift_Data* objdata;
    Object* player;

    setup = (DFPLift_Setup*)self->setup;
    objdata = (DFPLift_Data*)self->data;
    
    player = get_player();
    if (player == NULL) {
        return;
    }
    
    switch (objdata->state) {
    case LIFT_STATE_INIT:
        if ((main_get_bits(objdata->unkA) != 0) && (objdata->unk10 != 1) && 
                (vec3_distance_xz(&self->positionMirror, &player->positionMirror) < PLAYER_INIT_ACTIVATE_RANGE)) {
            // go up with sound
            if (self->srt.transl.y < (setup->base.y + LIFT_UP)) {
                if (objdata->soundHandle == 0) {
                    gDLL_6_AMSFX->vtbl->play_sound(self, SOUND_6EC_Mechanical_Hum_Loop, 0x75, &objdata->soundHandle, NULL, 0, NULL);
                    objdata->unk11 = 1;
                }
                self->srt.transl.y += delayFloat;
                if ((setup->base.y + LIFT_UP) <= self->srt.transl.y) {
                    self->srt.transl.y = (setup->base.y + LIFT_UP);
                    objdata->state = LIFT_STATE_INIT_DONE;
                    if (objdata->soundHandle != 0) {
                        gDLL_6_AMSFX->vtbl->func_A1C(objdata->soundHandle);
                        objdata->soundHandle = 0;
                    }
                }
                return;
            }
        } else if (objdata->unk10 == 1) {
            if (vec3_distance_xz(&self->positionMirror, &player->positionMirror) < PLAYER_INIT_ACTIVATE_RANGE) {
                // go up without sound
                if (self->srt.transl.y < (setup->base.y + LIFT_UP)) {
                    self->srt.transl.y += delayFloat;
                    if ((setup->base.y + LIFT_UP) <= self->srt.transl.y) {
                        self->srt.transl.y = (setup->base.y + LIFT_UP);
                        objdata->state = LIFT_STATE_INIT_DONE;
                    }
                }
            }
        }
        break;
    case LIFT_STATE_INIT_DONE:
        objdata->state = LIFT_STATE_STOPPED;
        objdata->cooldown = LIFT_COOLDOWN;
        break;
    case LIFT_STATE_STOPPED:
        // stopped
        if (objdata->cooldown != 0) {
            objdata->cooldown -= (s16)delayFloat;
            if (objdata->cooldown <= 0) {
                objdata->cooldown = 0;
            }
        } else {
            if (vec3_distance_xz(&self->positionMirror, &player->positionMirror) < PLAYER_ACTIVATE_RANGE) {
                // player is on lift, start moving
                if (self->srt.transl.y == (setup->base.y + LIFT_UP)) {
                    // at top, start going down
                    objdata->state = LIFT_STATE_GO_DOWN;
                    if (objdata->soundHandle == 0) {
                        gDLL_6_AMSFX->vtbl->play_sound(self, SOUND_6EC_Mechanical_Hum_Loop, 0x6B, &objdata->soundHandle, NULL, 0, NULL);
                        objdata->unk11 = 1;
                    }
                } else if (self->srt.transl.y == (setup->base.y - LIFT_DOWN)) {
                    // at bottom, start going up
                    objdata->state = LIFT_STATE_GO_UP;
                    if (objdata->soundHandle == 0) {
                        gDLL_6_AMSFX->vtbl->play_sound(self, SOUND_6EC_Mechanical_Hum_Loop, 0x43, &objdata->soundHandle, NULL, 0, NULL);
                        objdata->unk11 = 1;
                    }
                }
            } else {
                // player is not on the lift, move to where they are
                if (player->srt.transl.y < setup->base.y) {
                    objdata->state = LIFT_STATE_GO_DOWN;
                    if (objdata->unk11 == 1) {
                        objdata->unk11 = 0;
                    }
                } else if (setup->base.y < player->srt.transl.y) {
                    objdata->state = LIFT_STATE_GO_UP;
                    if (objdata->unk11 == 1) {
                        objdata->unk11 = 0;
                    }
                }
            }
        }
        break;
    case LIFT_STATE_GO_DOWN:
        // going down
        if ((setup->base.y - LIFT_DOWN) < self->srt.transl.y) {
            self->srt.transl.y -= delayFloat;
            if (self->srt.transl.y <= (setup->base.y - LIFT_DOWN)) {
                // reached bottom
                self->srt.transl.y = (setup->base.y - LIFT_DOWN);
                objdata->state = LIFT_STATE_STOPPED;
                if (objdata->soundHandle != 0) {
                    gDLL_6_AMSFX->vtbl->func_A1C(objdata->soundHandle);
                    objdata->soundHandle = 0;
                }
                objdata->cooldown = LIFT_COOLDOWN;
            }
            if ((vec3_distance_xz(&self->positionMirror, &player->positionMirror) < PLAYER_ACTIVATE_RANGE) && (objdata->unk11 == 1)) {
                
            }
        } else {
            // already at bottom
            if (objdata->soundHandle != 0) {
                gDLL_6_AMSFX->vtbl->func_A1C(objdata->soundHandle);
                objdata->soundHandle = 0;
            }
            vec3_distance_xz(&self->positionMirror, &player->positionMirror);
            objdata->state = LIFT_STATE_STOPPED;
            objdata->cooldown = LIFT_COOLDOWN;
        }
        break;
    case LIFT_STATE_GO_UP:
        // going up
        if (self->srt.transl.y < (setup->base.y + LIFT_UP)) {
            self->srt.transl.y += delayFloat;
            if ((setup->base.y + LIFT_UP) <= self->srt.transl.y) {
                // reached top
                self->srt.transl.y = (setup->base.y + LIFT_UP);
                objdata->state = LIFT_STATE_STOPPED;
                objdata->cooldown = LIFT_COOLDOWN;
                if (objdata->soundHandle != 0) {
                    gDLL_6_AMSFX->vtbl->func_A1C(objdata->soundHandle);
                    objdata->soundHandle = 0;
                }
            }
            if ((vec3_distance_xz(&self->positionMirror, &player->positionMirror) < PLAYER_ACTIVATE_RANGE) && (objdata->unk11 == 1)) {
                
            }
        } else {
            // already at top
            objdata->state = LIFT_STATE_STOPPED;
            objdata->cooldown = LIFT_COOLDOWN;
            if (objdata->soundHandle != 0) {
                gDLL_6_AMSFX->vtbl->func_A1C(objdata->soundHandle);
                objdata->soundHandle = 0;
            }
            if ((vec3_distance_xz(&self->positionMirror, &player->positionMirror) < PLAYER_ACTIVATE_RANGE) && (objdata->unk11 == 1)) {

            }
        }
        break;
    default:
        break;
    }
}

// offset: 0x7EC | func: 2 | export: 2
void DFPLift_update(Object *self) { }

// offset: 0x7F8 | func: 3 | export: 3
void DFPLift_print(Object *self, Gfx **gdl, Mtx **mtxs, Vertex **vtxs, Triangle **pols, s8 visibility) {
    if (visibility != 0) {
        draw_object(self, gdl, mtxs, vtxs, pols, 1.0f);
    }
}

// offset: 0x84C | func: 4 | export: 4
void DFPLift_free(Object *self, s32 a1) {
    DFPLift_Data *objdata;

    objdata = (DFPLift_Data*)self->data;

    gDLL_13_Expgfx->vtbl->func5(self);

    if (objdata->soundHandle != 0) {
        gDLL_6_AMSFX->vtbl->func_A1C(objdata->soundHandle);
        objdata->soundHandle = 0;
    }

    func_80000450(self, self, 0, 0, 0, 0);
}

// offset: 0x8F8 | func: 5 | export: 5
u32 DFPLift_get_model_flags(Object *self) {
    return MODFLAGS_NONE;
}

// offset: 0x908 | func: 6 | export: 6
u32 DFPLift_get_data_size(Object *self, u32 a1) {
    return sizeof(DFPLift_Data);
}

// offset: 0x91C | func: 7
static int DFPLift_func_91C(Object *a0, Object *a1, AnimObj_Data *a2, s8 a3) {
    return 0;
}<|MERGE_RESOLUTION|>--- conflicted
+++ resolved
@@ -61,11 +61,7 @@
 
     objdata = (DFPLift_Data*)self->data;
 
-<<<<<<< HEAD
     self->animCallback = (AnimationCallback)DFPLift_func_91C;
-=======
-    self->unkBC = DFPLift_func_91C;
->>>>>>> 9150316a
     self->srt.yaw = setup->rotation * 256;
 
     objdata->state = LIFT_STATE_INIT;
