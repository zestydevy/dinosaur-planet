#include "PR/ultratypes.h"
#include "PR/gbi.h"
#include "dll.h"
#include "dlls/objects/214_animobj.h"
#include "game/objects/object.h"
#include "sys/main.h"
#include "sys/math.h"
#include "sys/gfx/model.h"
#include "sys/objects.h"
#include "types.h"
#include "game/gamebits.h"

typedef struct {
    ObjSetup base;
    s8 yaw;
    s16 unk1A;
    s16 unk1C;
    s16 unk1E;
    s16 unk20;
} DFP_SpellPlace_Setup;

typedef struct {
    s16 unk0;
    s16 unk2;
    u8 unk4;
} DLL652_Data;

static void dll_652_func_254(Object* self);
static void dll_652_func_364(Object* self);
static int dll_652_func_45C(Object* a0, Object* a1, AnimObj_Data* a2, s8 a3);

// offset: 0x0 | ctor
void dll_652_ctor(void *dll) { }

// offset: 0xC | dtor
void dll_652_dtor(void *dll) { }

// offset: 0x18 | func: 0 | export: 0
void dll_652_setup(Object* self, DFP_SpellPlace_Setup* setup, s32 arg2) {
    DLL652_Data* objdata;

    objdata = self->data;
    self->srt.yaw = setup->yaw << 8;
<<<<<<< HEAD
    self->animCallback = (AnimationCallback)dll_652_func_45C;
=======
    self->unkBC = (ObjectCallback)dll_652_func_45C;
>>>>>>> 9150316a
    objdata->unk0 = setup->unk1E;
    objdata->unk2 = setup->unk20;
    if (main_get_bits(objdata->unk2) != 0 && main_get_bits(objdata->unk0) != 0) {
        objdata->unk4 = 1;
    } else {
        self->unkAF |= 8;
    }
    self->unkB0 |= 0x6000;
}

// offset: 0xE0 | func: 1 | export: 1
void dll_652_control(Object* self) {
    Object* player;
    u8 mapSetupID;

    player = get_player();
    if ((player != NULL) && !(vec3_distance(&self->positionMirror, &player->positionMirror) > 100.0f)) {
        mapSetupID = gDLL_29_Gplay->vtbl->get_map_setup(self->mapID);
        switch (mapSetupID) {
        case 1:
            dll_652_func_254(self);
            break;
        case 2:
            dll_652_func_364(self);
            break;
        }
    }
}

// offset: 0x1C4 | func: 2 | export: 2
void dll_652_update(Object *self) { }

// offset: 0x1D0 | func: 3 | export: 3
void dll_652_print(Object *self, Gfx **gdl, Mtx **mtxs, Vertex **vtxs, Triangle **pols, s8 visibility) { }

// offset: 0x1E8 | func: 4 | export: 4
void dll_652_free(Object* self, s32 a1) {
    gDLL_13_Expgfx->vtbl->func5(self);
}

// offset: 0x230 | func: 5 | export: 5
u32 dll_652_get_model_flags(Object *self) {
    return MODFLAGS_NONE;
}

// offset: 0x240 | func: 6 | export: 6
u32 dll_652_get_data_size(Object *self, u32 a1) {
    return sizeof(DLL652_Data);
}

// offset: 0x254 | func: 7
static void dll_652_func_254(Object* self) {
    DLL652_Data* objdata;
    s16 bit2Val;
    s16 bit1Val;

    objdata = self->data;
    bit2Val = main_get_bits(objdata->unk2);
    bit1Val = main_get_bits(objdata->unk0);
    if ((bit1Val == 0) && (bit2Val != 0) && (objdata->unk4 == 0)) {
        self->unkAF &= ~8;
        if ((bit2Val != 0) && (gDLL_1_UI->vtbl->func7(BIT_SpellStone_CRF) != 0)) {
            gDLL_3_Animation->vtbl->func17(0, self, -1);
            objdata->unk4 = 1;
            self->unkAF |= 8;
            main_set_bits(objdata->unk0, 1);
        }
    }
}

// offset: 0x364 | func: 8
static void dll_652_func_364(Object* self) {
    DLL652_Data* objdata;
    s16 bit2Val;
    s16 bit1Val;

    objdata = (DLL652_Data*)self->data;
    bit2Val = main_get_bits(objdata->unk2);
    bit1Val = main_get_bits(objdata->unk0);
    if ((bit1Val == 0) && (bit2Val != 0) && (objdata->unk4 == 0)) {
        self->unkAF &= ~8;
        if ((bit2Val != 0) && (gDLL_1_UI->vtbl->func7(BIT_SpellStone_DIM) != 0)) {
            gDLL_3_Animation->vtbl->func17(1, self, -1);
            objdata->unk4 = 1;
            self->unkAF |= 8;
        }
    }
}

// offset: 0x45C | func: 9
static int dll_652_func_45C(Object* a0, Object* a1, AnimObj_Data* a2, s8 a3) {
    return 0;
}<|MERGE_RESOLUTION|>--- conflicted
+++ resolved
@@ -41,11 +41,7 @@
 
     objdata = self->data;
     self->srt.yaw = setup->yaw << 8;
-<<<<<<< HEAD
     self->animCallback = (AnimationCallback)dll_652_func_45C;
-=======
-    self->unkBC = (ObjectCallback)dll_652_func_45C;
->>>>>>> 9150316a
     objdata->unk0 = setup->unk1E;
     objdata->unk2 = setup->unk20;
     if (main_get_bits(objdata->unk2) != 0 && main_get_bits(objdata->unk0) != 0) {
