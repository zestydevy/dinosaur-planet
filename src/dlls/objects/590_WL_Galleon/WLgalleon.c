--- conflicted
+++ resolved
@@ -54,11 +54,7 @@
     }
 
     obj_set_update_priority(self, 0x5A);
-<<<<<<< HEAD
     self->animCallback = (AnimationCallback)WLgalleon_anim_callback;
-=======
-    self->unkBC = (void*)WLgalleon_anim_callback;
->>>>>>> 9150316a
     self->srt.yaw = setup->yaw << 8;
     self->unkDC = 9;
 
