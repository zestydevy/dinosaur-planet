--- conflicted
+++ resolved
@@ -29,11 +29,7 @@
 
 // offset: 0x18 | func: 0 | export: 0
 void SBCageKyte_setup(Object* self, s32 arg1, s32 arg2) {
-<<<<<<< HEAD
     self->animCallback = (AnimationCallback)SBCageKyte_anim_callback;
-=======
-    self->unkBC = (void*)&SBCageKyte_anim_callback;
->>>>>>> 9150316a
 }
 
 // offset: 0x40 | func: 1 | export: 1
@@ -111,15 +107,9 @@
 }
 
 // offset: 0x38C | func: 7
-<<<<<<< HEAD
 int SBCageKyte_anim_callback(Object* self, Object* animObj, AnimObj_Data* animObjData, s8 arg3) {
-    if (self->unk0xdc > 0) {
-        self->unk0xdc--;
-=======
-s32 SBCageKyte_anim_callback(Object* self, Object* animObj, AnimObj_Data* animObjData, s32 arg3) {
     if (self->unkDC > 0) {
         self->unkDC--;
->>>>>>> 9150316a
     }
     self->unkAF |= 8;
     animObjData->unk7A = -2;
