--- conflicted
+++ resolved
@@ -81,11 +81,7 @@
     GPBonfire_Data* objdata;
 
     objdata = self->data;
-<<<<<<< HEAD
     self->animCallback = (AnimationCallback)GPbonfire_anim_callback;
-=======
-    self->unkBC = (void*)&GPbonfire_anim_callback;
->>>>>>> 9150316a
     self->srt.yaw = setup->yaw << 8;
     objdata->stateIndex = STATE_0_INITIALISE;
     objdata->currentState = 0;
