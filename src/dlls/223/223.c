--- conflicted
+++ resolved
@@ -17,13 +17,6 @@
     a0->srt.transl.y = a1->srt.transl.x + 2.0f;  
 }
 
-<<<<<<< HEAD
-#if 1
-#pragma GLOBAL_ASM("asm/nonmatchings/dlls/223/dll_cannon_claw_func_4C.s")
-#else
-// Regalloc
-=======
->>>>>>> fefb6fad
 void dll_cannon_claw_func_4C(TActor *s0) {
     s32 temp;
     TActor *func_8002394C_ret;
