--- conflicted
+++ resolved
@@ -43,12 +43,9 @@
 266 = objects/266_sfxplayer
 268 = objects/268_setuppoint
 270 = objects/270_sidesetup
-<<<<<<< HEAD
+274 = objects/274_pushpull
 277 = objects/277_iceblast
 278 = objects/278_flameblast
-=======
-274 = objects/274_pushpull
->>>>>>> 1762d13b
 281 = objects/281_area
 283 = objects/283_krazoatext
 284 = objects/284_levelname
