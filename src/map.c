--- conflicted
+++ resolved
@@ -1,7 +1,6 @@
 #include "common.h"
 #include "sys/map.h"
 
-<<<<<<< HEAD
 static void func_8004D328();
 
 // Can't be defined in .h file or else things unmatch
@@ -10,10 +9,6 @@
 extern Mtx* gWorldRSPMatrices;
 extern Vertex* D_800B51D4;
 extern Triangle* D_800B51D8;
-=======
-// .data start: 80092a60 ?
-// .bss start: 800b49f0 ?
->>>>>>> 586c81b5
 
 void dl_set_all_dirty(void) {
     gDLBuilder->dirtyFlags = 0xFF;
@@ -440,18 +435,18 @@
 void func_80042174(s32 arg0) {
     if (arg0 == 0) {
         if (UINT_80092a98 & 0x10) {
-            gDLL_minic->exports->func2.asVoid();
-        }
-        gDLL_8->exports->func[2].asVoid();
-        gDLL_7_newday->exports->func2.asVoid();
-        gDLL_newclouds->exports->func[3].asVoid();
+            gDLL_12_Minic->exports->func2();
+        }
+        gDLL_8->exports->func2();
+        gDLL_7_Newday->exports->func2();
+        gDLL_9_Newclouds->exports->func3();
         func_80049D88();
         func_800499BC();
         func_8004D328();
         if (gDLL_76 != NULL) {
-            gDLL_76->exports->func1.asVoid();
-        }
-        gDLL_minimap->exports->func[0].asVoid();
+            gDLL_76->exports->func1();
+        }
+        gDLL_59_Minimap->exports->func0();
     }
     func_8001EB80();
 }
@@ -493,29 +488,29 @@
     }
     if (UINT_80092a98 & 0x10) {
         setup_rsp_camera_matrices(&gMainDL, &gWorldRSPMatrices);
-        gDLL_7_newday->exports->func13(&gMainDL, &gWorldRSPMatrices);
+        gDLL_7_Newday->exports->func13(&gMainDL, &gWorldRSPMatrices);
 
         if (UINT_80092a98 & 0x40) {
-            gDLL_newstars->exports->func[1].withOnePointerArg(&gMainDL);
-        }
-        gDLL_7_newday->exports->func3(&gMainDL, &gWorldRSPMatrices, UINT_80092a98 & 0x40);
+            gDLL_10_Newstars->exports->func1(&gMainDL);
+        }
+        gDLL_7_Newday->exports->func3(&gMainDL, &gWorldRSPMatrices, UINT_80092a98 & 0x40);
     } else {
         setup_rsp_camera_matrices(&gMainDL, &gWorldRSPMatrices);
     }
-    gDLL_newlfx->exports->func[2].asVoid();
-    gDLL_57->exports->func[3].asVoid();
-    gDLL_58->exports->func[2].asVoid();
+    gDLL_11_Newlfx->exports->func2();
+    gDLL_57->exports->func3();
+    gDLL_58->exports->func2();
     if (UINT_80092a98 & 0x20000) {
-        if (gDLL_7_newday->exports->func23(&gMainDL) == 0) {
-            gDLL_8->exports->func[3].withOnePointerArg(&gMainDL);
+        if (gDLL_7_Newday->exports->func23(&gMainDL) == 0) {
+            gDLL_8->exports->func3(&gMainDL);
         }
     } else {
-        gDLL_8->exports->func[3].withOnePointerArg(&gMainDL);
+        gDLL_8->exports->func3(&gMainDL);
     }
     D_800B51E4 = get_camera();
     func_80048F58();
     track_c_func();
-    gDLL_newclouds->exports->func[4].withOnePointerArg(&gMainDL);
+    gDLL_9_Newclouds->exports->func4(&gMainDL);
     func_8000302C(&gMainDL);
     *gdl = gMainDL;
     *mtxs = gWorldRSPMatrices;
@@ -526,16 +521,13 @@
     if (1) { } if (1) { } if (1) { } if (1) { }
 }
 
-<<<<<<< HEAD
 // https://decomp.me/scratch/9mgpH
-=======
 // these are all referenced by track_c_func
 // static const char str_8009a510[] = "track/track.c";
 // static const char str_8009a520[] = "track/track.c";
 // static const char str_8009a530[] = "track/track.c";
 // static const char str_8009a540[] = "track/track.c";
 // static const char str_8009a550[] = "track/track.c";
->>>>>>> 586c81b5
 #pragma GLOBAL_ASM("asm/nonmatchings/map/track_c_func.s")
 
 // static const char str_8009a560[] = "depthSortObjects: MAX_VISIBLE_OBJECTS exceeded\n";
@@ -781,27 +773,27 @@
         }
     }
     if (someBool != FALSE) {
-        sp37 = gDLL_expgfx->exports->func10(arg0);
-    }
-    gDLL_modgfx->exports->func[6].custom(&gMainDL, &gWorldRSPMatrices, &D_800B51D4, 1, arg0);
+        sp37 = gDLL_13_Expgfx->exports->func10(arg0);
+    }
+    gDLL_14_Modgfx->exports->func6(&gMainDL, &gWorldRSPMatrices, &D_800B51D4, 1, arg0);
     if (sp37 >= 2) {
         if ((arg0->id != 0x72) && (arg0->id != 0x38C)) {
-            gDLL_expgfx->exports->func6(arg0, &gMainDL, &gWorldRSPMatrices, &D_800B51D4, 1, 0, 0);
+            gDLL_13_Expgfx->exports->func6(arg0, &gMainDL, &gWorldRSPMatrices, &D_800B51D4, 1, 0, 0);
         }
     }
     objprint_func(&gMainDL, &gWorldRSPMatrices, &D_800B51D4, &D_800B51D8, arg0, arg1);
     if (sp37 != 0) {
         if ((arg0->id != 0x72) && (arg0->id != 0x38C)) {
-            gDLL_expgfx->exports->func6(arg0, &gMainDL, &gWorldRSPMatrices, &D_800B51D4, 0, 0, 0);
+            gDLL_13_Expgfx->exports->func6(arg0, &gMainDL, &gWorldRSPMatrices, &D_800B51D4, 0, 0, 0);
         }
     }
     if ((arg0->linkedObject != NULL) && (arg1 != 0)) {
-        sp37 = gDLL_expgfx->exports->func10(arg0->linkedObject);
+        sp37 = gDLL_13_Expgfx->exports->func10(arg0->linkedObject);
         if (sp37 >= 2) {
-            gDLL_expgfx->exports->func6(arg0->linkedObject, &gMainDL, &gWorldRSPMatrices, &D_800B51D4, 1, 0, 0);
+            gDLL_13_Expgfx->exports->func6(arg0->linkedObject, &gMainDL, &gWorldRSPMatrices, &D_800B51D4, 1, 0, 0);
         }
         if (sp37 != 0) {
-            gDLL_expgfx->exports->func6(arg0->linkedObject, &gMainDL, &gWorldRSPMatrices, &D_800B51D4, 0, 0, 0);
+            gDLL_13_Expgfx->exports->func6(arg0->linkedObject, &gMainDL, &gWorldRSPMatrices, &D_800B51D4, 0, 0, 0);
         }
     }
 }
@@ -1553,7 +1545,6 @@
     D_800B9794 = 0;
 }
 
-<<<<<<< HEAD
 void some_cell_func(BitStream* stream) {
     f32 var_fv1;
     s32 var_v0;
@@ -1567,27 +1558,6 @@
     s32 temp;
     s32 sp18;
     BlocksModel* sp28;
-=======
-// referenced by some_cell_func
-// static const char str_8009a5c0[] = " cellx %i celly %i cellz %i ";
-#pragma GLOBAL_ASM("asm/nonmatchings/map/some_cell_func.s")
-
-// static const char str_8009a5e0[] = " ERROR: visible index greater than no vis blocks ";
-
-
-// referenced by func_80045600
-// static const char str_8009a614[] = "SW ";
-#if 1
-#pragma GLOBAL_ASM("asm/nonmatchings/map/func_80045600.s")
-#else
-typedef struct {
-    /*0x0*/  u8 *data;
-    /*0x4*/  s32 byteLength;
-    /*0x8*/  s32 bitLength;
-    /*0xC*/  s32 capacity;
-    /*0x10*/ s32 bitPos;
-} BitStream;
->>>>>>> 586c81b5
 
     if ((u8) D_800B9794 == 0) {
         return;
@@ -1603,7 +1573,6 @@
     if (sp28 == NULL) {
         return;
     }
-<<<<<<< HEAD
 
     var_v0 = sp28->minY;
     if (sp28->minY & 1) {
@@ -1646,61 +1615,6 @@
     diPrintf(&D_8009A614);
     return 0;
 }
-
-u8 func_800456AC(Object* obj) {
-    f32 temp_ft4;
-    Object* playerObj;
-    f32 var_fv0;
-    f32 temp_fv1;
-    f32 temp;
-    s32 var_v0;
-
-    if (obj->unk_0x36 == 0) {
-        obj->unk_0x37 = 0;
-        return 0;
-    }
-    if ((obj->createInfo != NULL) && (obj->createInfo->loadParamB & 1)) {
-        obj->unk_0x37 = ((obj->unk_0x36 * 0xFF) + 0xFF) >> 8;
-        // Ugly goto but too lazy to fix
-        goto block_17;
-    }
-    temp_ft4 = obj->unk0x40;
-    if (temp_ft4 < 40.0f) {
-        obj->unk_0x37 = 0;
-        return 0;
-    }
-    if ((obj->createInfo != NULL) && (obj->createInfo->loadParamB & 2) && (playerObj = get_player(), (playerObj != NULL))) {
-        var_fv0 = vec3_distance(&obj->positionMirror, &playerObj->positionMirror);
-    } else {
-        var_fv0 = func_80001884(obj->positionMirror.x, obj->positionMirror.y, obj->positionMirror.z);
-    }
-    if (temp_ft4 < var_fv0) {
-        obj->unk_0x37 = 0;
-        return 0;
-    }
-    var_v0 = 0xFF;
-    temp_fv1 = temp_ft4 - 40.0f;
-    if (temp_fv1 < var_fv0) {
-        temp_ft4 -= temp_fv1;
-        var_fv0 = var_fv0 - temp_fv1;
-        temp = 1.0f - ((var_fv0) / temp_ft4);
-        var_v0 = 255.0f * temp;
-    }
-    obj->unk_0x37 = (u8) ((s32) ((obj->unk_0x36 + 1) * var_v0) >> 8);
-block_17:
-    if (obj->unk_0x37 == 0) {
-        return 0;
-    }
-    if (obj->id == 0xD4) {
-        return 1;
-    }
-    return is_sphere_in_frustum(&obj->positionMirror, obj->unk_0xa8);
-}
-=======
-    diPrintf(&D_8009A614, arg2, arg3);
-    return 0;
-}
-#endif
 
 // static const char str_8009a618[] = "trackFreeMap: Error no map!!\n";
 // static const char str_8009a638[] = "WORLD MAP LIST OVERFLOW\n";
@@ -1727,9 +1641,55 @@
 // static const char str_8009a90c[] = "romdefMove_Set: Mapno overflow!!\n";
 // static const char str_8009a930[] = "######  DOING WARP  ########\n";
 
-
-#pragma GLOBAL_ASM("asm/nonmatchings/map/func_800456AC.s")
->>>>>>> 586c81b5
+u8 func_800456AC(Object* obj) {
+    f32 temp_ft4;
+    Object* playerObj;
+    f32 var_fv0;
+    f32 temp_fv1;
+    f32 temp;
+    s32 var_v0;
+
+    if (obj->unk_0x36 == 0) {
+        obj->unk_0x37 = 0;
+        return 0;
+    }
+    if ((obj->createInfo != NULL) && (obj->createInfo->loadParamB & 1)) {
+        obj->unk_0x37 = ((obj->unk_0x36 * 0xFF) + 0xFF) >> 8;
+        // Ugly goto but too lazy to fix
+        goto block_17;
+    }
+    temp_ft4 = obj->unk0x40;
+    if (temp_ft4 < 40.0f) {
+        obj->unk_0x37 = 0;
+        return 0;
+    }
+    if ((obj->createInfo != NULL) && (obj->createInfo->loadParamB & 2) && (playerObj = get_player(), (playerObj != NULL))) {
+        var_fv0 = vec3_distance(&obj->positionMirror, &playerObj->positionMirror);
+    } else {
+        var_fv0 = func_80001884(obj->positionMirror.x, obj->positionMirror.y, obj->positionMirror.z);
+    }
+    if (temp_ft4 < var_fv0) {
+        obj->unk_0x37 = 0;
+        return 0;
+    }
+    var_v0 = 0xFF;
+    temp_fv1 = temp_ft4 - 40.0f;
+    if (temp_fv1 < var_fv0) {
+        temp_ft4 -= temp_fv1;
+        var_fv0 = var_fv0 - temp_fv1;
+        temp = 1.0f - ((var_fv0) / temp_ft4);
+        var_v0 = 255.0f * temp;
+    }
+    obj->unk_0x37 = (u8) ((s32) ((obj->unk_0x36 + 1) * var_v0) >> 8);
+block_17:
+    if (obj->unk_0x37 == 0) {
+        return 0;
+    }
+    if (obj->id == 0xD4) {
+        return 1;
+    }
+    return is_sphere_in_frustum(&obj->positionMirror, obj->unk_0xa8);
+}
 
 u8 is_sphere_in_frustum(Vec3f *v, f32 radius)
 {
@@ -1952,17 +1912,17 @@
     while (var_s3 < sp48) {
         if (arg3 != 0) {
             if (var_s0->unk0 == 0x6E) {
-                gDLL_CURVES->exports->curves_func_10c.withOneArg(var_s0);
+                gDLL_26_Curves->exports->curves_func_10c.withOneArg(var_s0);
             }
             if (var_s0->unk0 == 5) {
-                gDLL_Race->exports->func[2].withOneArg(var_s0);
+                gDLL_4_Race->exports->func2.withOneArg(var_s0);
             }
         } else {
             if ((0x6E == var_s0->unk0) || (5 == var_s0->unk0)) {
                 if (0x6E == var_s0->unk0) {
-                    gDLL_CURVES->exports->curves_func_34.withOneArg(var_s0);
+                    gDLL_26_Curves->exports->curves_func_34.withOneArg(var_s0);
                 } else {
-                    gDLL_Race->exports->func[1].withOneArg(var_s0);
+                    gDLL_4_Race->exports->func1.withOneArg(var_s0);
                 }
                 if ((u8)sp42[3] == FALSE) {
                     arg1[33] = ((u32)var_s0 - (u32)arg0->objectInstanceFile_ptr);
@@ -2055,9 +2015,9 @@
     }
 
     func_80045FC4(sp18, (var_a2 * 0x8C) + (u32)&D_800B5508, var_a2, 0);
-    gDLL_29_gplay->exports->func_15B8(var_a2);
+    gDLL_29_Gplay->exports->func_15B8(var_a2);
     obj->unk_0x34 = var_a2;
-    gDLL_29_gplay->exports->func_1378(arg0, var_a2);
+    gDLL_29_Gplay->exports->func_1378(arg0, var_a2);
     D_800B4A50 = sp24;
 }
 
@@ -2674,7 +2634,7 @@
         D_800B4A5E = -2;
         D_80092A78 = 8;
     }
-    gDLL_ANIM->exports->func0.asVoid();
+    gDLL_3_Animation->exports->func0.asVoid();
     func_80001A3C();
     func_80001A3C();
     func_80053300();
@@ -2696,8 +2656,8 @@
     gLoadedBlockCount = 0;
     gMapNumStreamMaps = 0;
     D_800B97C4 = 0;
-    sp13C = gDLL_29_gplay->exports->func_E90(&gLoadedBlockIds, &gLoadedBlocks);
-    sp138 = gDLL_29_gplay->exports->func_F04();
+    sp13C = gDLL_29_Gplay->exports->func_E90(&gLoadedBlockIds, &gLoadedBlocks);
+    sp138 = gDLL_29_Gplay->exports->func_F04();
     gMapCurrentStreamCoordsX = floor_f(sp138->vec.x / 640.0f);
     gMapCurrentStreamCoordsZ = floor_f(sp138->vec.z / 640.0f);
     Vec3_Int_array->f.x = sp138->vec.x;
@@ -2713,20 +2673,20 @@
     D_800B4A50 = -1;
     D_800B4A54 = -1;
     D_80092A8C = sp138->mapLayer;
-    gDLL_waterfx->exports->func_24C();
-    gDLL_newlfx->exports->func[1].asVoid();
-    gDLL_57->exports->func[0].asVoid();
-    gDLL_58->exports->func[0].asVoid();
-    gDLL_projgfx->exports->func[0].asVoid();
-    gDLL_modgfx->exports->func[0].asVoid();
-    gDLL_expgfx->exports->func0();
-    gDLL_17->exports->func[0].asVoid();
-    gDLL_minic->exports->func4();
-    gDLL_minic->exports->func1();
-    gDLL_8->exports->func[1].asVoid();
-    gDLL_7_newday->exports->func1.asVoid();
-    gDLL_newclouds->exports->func[1].asVoid();
-    gDLL_newstars->exports->func[0].asVoid();
+    gDLL_24_Waterfx->exports->func_24C();
+    gDLL_11_Newlfx->exports->func1();
+    gDLL_57->exports->func0();
+    gDLL_58->exports->func0();
+    gDLL_15_Projgfx->exports->func0();
+    gDLL_14_Modgfx->exports->func0();
+    gDLL_13_Expgfx->exports->func0();
+    gDLL_17->exports->func0();
+    gDLL_12_Minic->exports->func4();
+    gDLL_12_Minic->exports->func1();
+    gDLL_8->exports->func1();
+    gDLL_7_Newday->exports->func1();
+    gDLL_9_Newclouds->exports->func1();
+    gDLL_10_Newstars->exports->func0();
     func_8005C780();
     UINT_80092a98 &= 0x2010;
     UINT_80092a98 |= 0x81E0;
@@ -2744,9 +2704,9 @@
 
     sp130 = get_player();
     if ((D_800B4A5E == -2) && (sp130 != NULL) && ((sp13C == 0) || (sp13C == 1))) {
-        sp40 = gDLL_29_gplay->exports->func_F60();
-        sp3C = gDLL_29_gplay->exports->func_FA8();
-        sp38 = (s16 *) gDLL_29_gplay->exports->func_FE8();
+        sp40 = gDLL_29_Gplay->exports->func_F60();
+        sp3C = gDLL_29_Gplay->exports->func_FA8();
+        sp38 = (s16 *) gDLL_29_Gplay->exports->func_FE8();
         if (D_800B4A5E == -2) {
             if (sp40->unk0x0 != -1) {
                 func_80000608(sp130, sp130, sp40->unk0x0, 0, 0, 0);
@@ -2782,14 +2742,14 @@
             if (sp3C->unk0x8 != -1) {
                 func_800009C8(sp130, sp130, sp3C->unk0x8, 0);
             }
-            gDLL_minic->exports->func6(sp3C->unk0x3c & 1);
+            gDLL_12_Minic->exports->func6(sp3C->unk0x3c & 1);
             for (i = 0; i < 4; i++) {
                 if (sp38[i] != -1) {
-                    gDLL_AMSEQ2->exports->func0(NULL, sp38[i], 0, 0, 0);
+                    gDLL_5_AMSEQ2->exports->func0(NULL, sp38[i], 0, 0, 0);
                 }
             }
             if (sp40->unk0x12 != -1) {
-                gDLL_Camera->exports->func8(0, sp40->unk0x12);
+                gDLL_2_Camera->exports->func8(0, sp40->unk0x12);
             }
             sp4C.parent = NULL;
             sp4C.srt.transl.x = 0.0f;
@@ -2816,11 +2776,11 @@
                 sp4C.srt.transl.z = sp3C->unk30;
                 func_80000860(&sp4C, sp130, sp3C->unk0xe, 0);
             }
-            gDLL_7_newday->exports->func9(sp3C->unk0x0);
+            gDLL_7_Newday->exports->func9(sp3C->unk0x0);
         }
     } else {
-        gDLL_7_newday->exports->func9(D_8009A9C0);
-        gDLL_minic->exports->func6(1);
+        gDLL_7_Newday->exports->func9(D_8009A9C0);
+        gDLL_12_Minic->exports->func6(1);
     }
 }
 
@@ -2860,7 +2820,7 @@
     if (arg0 == 1) {
         *arg2 = 0.0f;
         *arg3 = 0.0f;
-        if ((!gDLL_29_gplay->exports) && (!gDLL_29_gplay->exports)) {}
+        if ((!gDLL_29_Gplay->exports) && (!gDLL_29_Gplay->exports)) {}
         *arg4 = 0.0f;
     } else {
         temp_s4 = gFile_MAPS_TAB[arg0].unk0;
@@ -2876,12 +2836,12 @@
                 *arg2 = var_s1->unk8 + temp_v0_2->unk24;
                 *arg3 = var_s1->unkC;
                 *arg4 = var_s1->unk10 + temp_v0_2->unk28;
-                gDLL_29_gplay->exports->func_139C(arg0, (s32) var_s1->unk18);
+                gDLL_29_Gplay->exports->func_139C(arg0, (s32) var_s1->unk18);
                 for (var_s0_2 = 0; var_s0_2 < 32; var_s0_2++) {
                     if ((var_s1->unk1C >> var_s0_2) & 1) {
-                        gDLL_29_gplay->exports->func_16C4(arg0, var_s0_2, -1);
+                        gDLL_29_Gplay->exports->func_16C4(arg0, var_s0_2, -1);
                     } else {
-                        gDLL_29_gplay->exports->func_16C4(arg0, var_s0_2, -2);
+                        gDLL_29_Gplay->exports->func_16C4(arg0, var_s0_2, -2);
                     }
                 }
                 break;
@@ -2965,13 +2925,13 @@
             gLoadedMapsDataTable[j] = NULL;
         }
     }
-    gDLL_Race->exports->func[0].asVoid();
-    gDLL_CURVES->exports->curves_func_18.asVoid();
+    gDLL_4_Race->exports->func0();
+    gDLL_26_Curves->exports->curves_func_18.asVoid();
     gMapNumStreamMaps = 0;
     gWorldX = 0.0f;
     gWorldZ = 0.0f;
-    gDLL_newclouds->exports->func[2].withTwoArgs(-1, 0);
-    gDLL_minic->exports->func4();
+    gDLL_9_Newclouds->exports->func2(-1, 0);
+    gDLL_12_Minic->exports->func4();
     func_80017254(2);
 }
 
@@ -4110,9 +4070,9 @@
     }
     for (spB8 = 0; spB8 < 0x50; spB8++) {
         if (gLoadedMapsDataTable[spB8] != NULL) {
-            var_s0 = gDLL_29_gplay->exports->func_163C(spB8);
+            var_s0 = gDLL_29_Gplay->exports->func_163C(spB8);
             if (var_s0 != 0) {
-                gDLL_29_gplay->exports->func_1680(spB8);
+                gDLL_29_Gplay->exports->func_1680(spB8);
                 var_s2 = 0;
                 while (var_s0 != 0) {
                     if (var_s0 & 1) {
@@ -4165,9 +4125,9 @@
             var_s1_2 = (ObjCreateInfo* ) temp_s6->objectInstanceFile_ptr;
             // mmmmmm yummmy casting shenanigans
             temp_fp = *((s32*)&((s8 *)&D_800B5590)[temp_s4 * 0x8C]) + (s32)var_s1_2;
-            var_s0 = gDLL_29_gplay->exports->func_163C((s32) temp_s4);
+            var_s0 = gDLL_29_Gplay->exports->func_163C((s32) temp_s4);
             if (var_s0 != 0) {
-                gDLL_29_gplay->exports->func_1680((s32) temp_s4);
+                gDLL_29_Gplay->exports->func_1680((s32) temp_s4);
                 var_s2 = 0;
                 while (var_s0 != 0) {
                     if (var_s0 & 1) {
@@ -4322,7 +4282,7 @@
         return 0;
     }
     if (sp1C->loadParamA & 0x10) {
-        if (gDLL_29_gplay->exports->func_14F0(arg0->mapID, sp1C->loadDistance) != 0) {
+        if (gDLL_29_Gplay->exports->func_14F0(arg0->mapID, sp1C->loadDistance) != 0) {
             return 0;
         }
         return 1;
@@ -4598,8 +4558,8 @@
     s32 i;
     Unk800B96B0* temp_v0;
 
-    temp_s0 = gDLL_29_gplay->exports->func_121C();
-    temp_v0 = gDLL_29_gplay->exports->func_1254();
+    temp_s0 = gDLL_29_Gplay->exports->func_121C();
+    temp_v0 = gDLL_29_Gplay->exports->func_1254();
     if (arg0[1].unk0 == -1) {
         return;
     }
@@ -4632,7 +4592,7 @@
         arg0->unk8 = arg2;\
         arg0->unkC = arg3;\
         arg0->unk10 = arg4;
-        gDLL_29_gplay->exports->func_1238(temp_s0);
+        gDLL_29_Gplay->exports->func_1238(temp_s0);
     }
 }
 
@@ -4641,8 +4601,8 @@
     s32 i;
     Unk800B96B0* temp_s4;
 
-    temp_s3 = gDLL_29_gplay->exports->func_121C();
-    temp_s4 = gDLL_29_gplay->exports->func_1254();
+    temp_s3 = gDLL_29_Gplay->exports->func_121C();
+    temp_s4 = gDLL_29_Gplay->exports->func_1254();
     if (arg1 != -1) {
         for (i = 0; i < temp_s3; i++) {
             if (arg1 == temp_s4[i].unk0) {
@@ -4670,8 +4630,8 @@
     Unk800B96B0* temp_v0;
     s32 sp28[15]; // unknown size however should be the same as sp68
 
-    sp8E = gDLL_29_gplay->exports->func_121C();
-    temp_v0 = gDLL_29_gplay->exports->func_1254();
+    sp8E = gDLL_29_Gplay->exports->func_121C();
+    temp_v0 = gDLL_29_Gplay->exports->func_1254();
     var_t1 = 0;
     for (var_a3 = 0; var_a3 < sp8E; var_a3++) {
         if (arg1 == temp_v0[var_a3].unk4) {
@@ -4785,7 +4745,7 @@
     sp75 = sp79;
     arg1 *= 640;
     arg2 *= 640;
-    var_s0 = gDLL_newlfx->exports->func[3].withTwoArgsS32(0, (s32)&sp78);
+    var_s0 = gDLL_11_Newlfx->exports->func[3].withTwoArgsS32(0, (s32)&sp78);
     gDLL_57->exports->func[2].withSixArgs((s32)sp158, (s32)sp150, (s32)sp148, (s32)sp15C, (s32)sp154, (s32)sp14C);
     if (var_s0 != NULL) {
         for (i = 0; i < sp78; i++) {
@@ -5243,1878 +5203,4 @@
         D_800B4A5C = -1;
         D_80092A78 = 8;
     }
-<<<<<<< HEAD
-}
-
-void func_8004D470(void) {
-    void *temp_v0;
-
-    D_80092BE8 = 0xA;
-    temp_v0 = (void *) malloc(0x8020, 0x18, NULL);
-    D_800B98A0[0] = (Unk800B98A0 *) temp_v0;
-    D_800B98A0[1] = (Unk800B98A0 *) ((u32)temp_v0 + sizeof(Unk800B98A0));
-    D_800B98A8[0] = (Unk800B98A8 *) ((u32)temp_v0 + sizeof(Unk800B98A0) * 2);
-    D_800B98A8[1] = (Unk800B98A8 *) ((u32)temp_v0 + sizeof(Unk800B98A0) * 2 + sizeof(Unk800B98A8));
-    D_800B98B0[0] = (Unk800B98B0 *) ((u32)temp_v0 + sizeof(Unk800B98A0) * 2 + sizeof(Unk800B98A8) * 2);
-    D_800B98B0[1] = (Unk800B98B0 *) ((u32)temp_v0 + sizeof(Unk800B98A0) * 2 + sizeof(Unk800B98A8) * 2 + sizeof(Unk800B98B0));
-
-    temp_v0 = (void *) malloc(0xC800, 0x18, NULL);
-    D_800BB158[0] = (Unk800BB158 *) temp_v0;
-    D_800BB158[1] = (Unk800BB158 *) ((u32)temp_v0 + sizeof(Unk800BB158));
-    D_800BB168[0] = (Unk800BB168 *) ((u32)temp_v0 + sizeof(Unk800BB158) * 2);
-    D_800BB168[1] = (Unk800BB168 *) ((u32)temp_v0 + sizeof(Unk800BB158) * 2 + sizeof(Unk800BB168));
-    D_800BB160[0] = (Unk800BB160 *) ((u32)temp_v0 + sizeof(Unk800BB158) * 2 + sizeof(Unk800BB168) * 2);
-    D_800BB160[1] = (Unk800BB160 *) ((u32)temp_v0 + sizeof(Unk800BB158) * 2 + sizeof(Unk800BB168) * 2 + sizeof(Unk800BB160));
-
-    D_800B9840[0] = -8.0f;
-    D_800B9840[1] = 0.0f;
-    D_800B9840[3] = -8.0f;
-    D_800B9840[2] = 0.0f;
-    D_800B9840[4] = 16.0f;
-    D_800B9840[5] = 0.0f;
-    D_800B9840[6] = 8.0f;
-    D_800B9840[7] = 16.0f;
-    D_800B9840[8] = 0.0f;
-    D_800B9840[9] = 8.0f;
-    D_800B9840[10] = 0.0f;
-    D_800B9840[11] = 0.0f;
-
-    D_800B97E0[0] = D_800B9840[0];
-    D_800B97E0[1] = D_800B9840[1];
-    D_800B97E0[2] = D_800B9840[2];
-    D_800B97E0[3] = D_800B9840[3];
-    D_800B97E0[4] = D_800B9840[4];
-    D_800B97E0[5] = D_800B9840[5];
-    D_800B97E0[6] = D_800B9840[6];
-    D_800B97E0[7] = D_800B9840[7];
-    D_800B97E0[8] = D_800B9840[8];
-    D_800B97E0[9] = D_800B9840[9];
-    D_800B97E0[10] = D_800B9840[10];
-    D_800B97E0[11] = D_800B9840[11];
-
-    D_800B97E0[12] = -8.0f;
-    D_800B97E0[13] = 0.0f;
-    D_800B97E0[14] = 100.0f;
-    D_800B97E0[15] = -8.0f;
-    D_800B97E0[16] = 16.0f;
-    D_800B97E0[17] = 100.0f;
-    D_800B97E0[18] = 8.0f;
-    D_800B97E0[19] = 16.0f;
-    D_800B97E0[20] = 100.0f;
-    D_800B97E0[21] = 8.0f;
-    D_800B97E0[22] = 0.0f;
-    D_800B97E0[23] = 100.0f;
-
-    D_800B9840[12] = -6.0f;
-    D_800B9840[13] = 0.0f;
-    D_800B9840[14] = 55.0f;
-    D_800B9840[15] = -6.0f;
-    D_800B9840[16] = 16.0f;
-    D_800B9840[17] = 55.0f;
-    D_800B9840[18] = 6.0f;
-    D_800B9840[19] = 16.0f;
-    D_800B9840[20] = 55.0f;
-    D_800B9840[21] = 6.0f;
-    D_800B9840[22] = 0.0f;
-    D_800B9840[23] = 55.0f;
-    func_8005B870();
-    D_800BB190 = queue_load_texture_proxy(0xD8);
-}
-
-#ifndef NON_EQUIVALENT
-#pragma GLOBAL_ASM("asm/nonmatchings/map/func_8004D698.s")
-#else
-extern f32 D_80092BD0;
-extern f32 D_80092BD4;
-extern f32 D_80092BD8;
-extern f32 D_80092BE4;
-extern s16 D_80092C18;
-extern s32 D_80092C40;
-extern f32 D_80092C44;
-extern f32 D_8009AA18;
-extern Vec3f D_800BB1A8;
-extern f32 D_800BB1B0;
-void func_8004D698(f32 arg0, f32 arg1, f32 arg2, s32 arg3) {
-    Vec3f sp1C;
-    f32 var_fv0;
-
-    if (func_8001EBE0() != 0) {
-        arg1 = 198.0f;
-        arg0 = 0.0f;
-        arg2 = 19.0f;
-    }
-    sp1C.x = arg0;
-    sp1C.y = arg1;
-    sp1C.z = arg2;
-    D_80092C18 = arg3;
-    D_80092BD0 = arg3 * arg0;
-    D_80092BD4 = arg3 * arg1;
-    if (arg1 < 0.0f) {
-        D_80092BE4 = 1.0f + arg1;
-        if (1) {
-            D_80092BE4 = 1.0f;
-        }
-    } else {
-        D_80092BE4 = 1.0f;
-    }
-    if (D_80092BD4 < 80.0f) {
-        D_80092BD4 = 80.0f;
-    }
-    D_80092BD8 = arg3 * arg2;
-    func_80052230(&sp1C, &D_800BB1A8, &D_80092C44);
-    var_fv0 = D_80092C44;
-    if (var_fv0 < 0.0f) {
-        var_fv0 *= -1.0f;
-    }
-    D_80092C44 = var_fv0;
-    if (var_fv0 <= D_8009AA18) {
-        D_80092C40 = 1;
-    }
-    if (D_80092C40 != 0) {
-        D_800BB1A8.x = sp1C.x;
-        D_800BB1A8.y = sp1C.y;
-        D_800BB1A8.z = sp1C.z;
-        D_80092C40 = 0;
-        func_8004D974(1);
-    }
-}
-#endif
-
-void func_8004D844(Object *obj, f32 x, f32 y, f32 z)
-{
-    ObjectStruct64 *temp_v0 = obj->ptr0x64;
-
-    if (temp_v0) {
-        temp_v0->tr.x = x;
-        temp_v0->tr.y = y;
-        temp_v0->tr.z = z;
-        temp_v0->flags |= 0x20;
-    }
-}
-
-void func_8004D880(Object *arg0) {
-    ObjectStruct64* temp_v0;
-
-    if (arg0->ptr0x64 != NULL) {
-        arg0->ptr0x64->flags &= ~0x20;
-    }
-}
-
-u32 func_8004D8A4(Object* obj, u32 addr, s32 arg2) {
-    ObjectStruct64* obj64;
-
-    obj64 = align_4(addr);
-    obj->ptr0x64 = obj64;
-    addr = obj64 + 1;
-    obj64 = obj64;
-    obj64->unk4 = texture_load((s32) -obj->def->shadowTexture, 0);
-    obj64->unk0 = obj->def->unk00;
-    obj64->unk2c = obj64->unk0;
-    obj64->unk14.x = D_80092BD0;
-    obj64->unk14.y = D_80092BD4;
-    obj64->unk14.z = D_80092BD8;
-    obj64->unk36 = 0x40;
-    obj64->flags = 4;
-    obj64->unk38 = 0x19;
-    obj64->unk39 = 0x4B;
-    obj64->unk3A = 0x96;
-    obj64->unk3B = 0x64;
-    func_8004D974(1);
-    return addr;
-}
-
-
-void func_8004D974(s32 arg0) {
-    D_80092BE8 = (s8) arg0;
-}
-
-void func_8004D984(s32 arg0) {
-    D_80092BE8 = 1;
-}
-
-void func_8004D99C(s32 arg0) {
-    D_80092BF8 = arg0;
-}
-
-void func_8004D9AC(s32 arg0) {
-}
-
-void func_8004D9B8(void) {
-    D_80092C2C = 0;
-    D_80092C34 = 0;
-    D_80092C24 = 0;
-    D_80092C00 = 1 - D_80092C00;
-    D_80092C04 = 1 - D_80092C04;
-    D_80092C08 = 1 - D_80092C08;
-    D_800BB150 = D_800B98A0[D_80092C00];
-    D_800BB140 = D_800B98A8[D_80092C04];
-    D_800BB148 = D_800B98B0[D_80092C08];
-    D_800BB154 = D_800BB150;
-    D_800BB144 = D_800BB140;
-    D_800BB14C = D_800BB148;
-    D_80092BF8 = 0;
-    D_80092BF4 = func_8004FA4C();
-}
-
-void func_8004DABC(void) {
-    if (D_80092BE8 != 0) {
-        D_80092C30 = 0;
-        D_80092C38 = 0;
-        D_80092C0C = 1 - D_80092C0C;
-        D_80092C10 = 1 - D_80092C10;
-        D_80092C14 = 1 - D_80092C14;
-        D_800BB184 = D_800BB158[D_80092C0C];
-        D_80092C28 = 0;
-        D_800BB17C = D_800BB160[D_80092C10];
-        D_800BB174 = D_800BB168[D_80092C14];
-        D_800BB188 = D_800BB184;
-        D_800BB178 = D_800BB174;
-        D_800BB180 = D_800BB17C;
-    }
-}
-
-s32 func_8004DBAC(Object* arg0, s32 arg1, s32 arg2, s32 arg3) {
-    s32 sp2B4 = 0;
-    s32 sp2B0;
-    s32 sp2A4; // end of loop
-    s32 pad2[1];
-    s32 j;
-    Vec3f sp244[8];
-    s32 pad3[3];
-    Vec3f sp22C; // obj -> positionMirror copy
-    Vec3f sp220; // obj -> srt -> transl copy
-    Vec3f sp1C0[8];
-    u8 pad[0x110];
-    ObjectStruct64* temp_s1;
-    u32 temp_v0;
-    Unk8004FA58 sp94;
-    s32 sp90;
-    s32 *sp8C[1];
-    s32 sp88 = 0;
-    s32 temp_t0;
-    s32 i;
-    AABBs32 sp68;
-    f32 sp48[8] = D_80092C48.unk0;
-
-    // @fake
-    if (1) {}
-    if (func_80041DA4() == 0) {
-        arg0->ptr0x64->gdl = NULL;
-        return 0;
-    }
-    if (D_80092C24 >= 0x1C3) {
-        arg0->ptr0x64->gdl = NULL;
-        return 0;
-    }
-    if (D_80092C2C >= 0x1A5) {
-        arg0->ptr0x64->gdl = NULL;
-        return 0;
-    }
-    if (D_80092C34 >= 0x141) {
-        arg0->ptr0x64->gdl = NULL;
-        return 0;
-    }
-    D_800BB140 = D_800BB144;
-    D_800BB148 = D_800BB14C;
-    D_800BB170 = 0;
-    temp_s1 = arg0->ptr0x64;
-    if (temp_s1->flags & 0x1000) {
-        temp_s1->unk36 -= arg3 * 2;
-        if (temp_s1->unk36 <= 0) {
-            temp_s1->unk36 = 0;
-        }
-        if (temp_s1->unk36 == 0) {
-            temp_s1->gdl = NULL;
-            return 0;
-        }
-    } else if (arg0->group == 1) {
-        if (arg2 == 0) {
-            if (D_800BB170 != 0) {
-                if (!(temp_s1->flags & 4)) {
-                    temp_s1->unk36 += arg3 * 2;
-                    if (temp_s1->unk36 >= 0x40) {
-                        temp_s1->unk36 = 0x40;
-                    }
-                } else {
-                    temp_s1->unk36 -= arg3 * 2;
-                    if (temp_s1->unk36 <= 0) {
-                        temp_s1->unk36 = 0;
-                        temp_s1->flags &= ~4;
-                    }
-                }
-            } else if (!(temp_s1->flags & 4)) {
-                temp_s1->unk36 -= arg3 * 2;
-                if (temp_s1->unk36 <= 0) {
-                    temp_s1->unk36 = 0;
-                    temp_s1->flags |= 4;
-                }
-            } else {
-                temp_s1->unk36 += arg3 * 2;
-                if (temp_s1->unk36 >= 0x40) {
-                    temp_s1->unk36 = 0x40;
-                }
-            }
-        }
-    } else if (!(temp_s1->flags & 0x10000)) {
-        temp_s1->unk36 += arg3 * 2;
-        if (temp_s1->unk36 >= 0x40) {
-            temp_s1->unk36 = 0x40;
-        }
-    }
-    if (!(temp_s1->flags & 4)) {
-        if (arg2 == 0) {
-            arg0->ptr0x64->gdl = NULL;
-            return 1;
-        }
-        D_800BB170 = 1;
-    } else {
-        D_800BB170 = 0;
-    }
-    if (temp_s1->flags & 0x20) {
-        bcopy(&arg0->srt.transl, &sp220, 0xC);
-        bcopy(&arg0->positionMirror, &sp22C, 0xC);
-        if (arg0->parent != NULL) {
-            transform_point_by_object(
-                temp_s1->tr.x,
-                temp_s1->tr.y,
-                temp_s1->tr.z,
-                &arg0->positionMirror.x,
-                &arg0->positionMirror.y,
-                &arg0->positionMirror.z,
-                arg0->parent
-            );
-        } else {
-            bcopy(&temp_s1->tr, &arg0->positionMirror, 0xC);
-        }
-        bcopy(&temp_s1->tr, &arg0->srt.transl, 0xC);
-    }
-    temp_s1->gdl = D_800BB150;
-    if (!(temp_s1->flags & 0x10)) {
-        temp_s1->unk14.x = D_80092BD0;
-        temp_s1->unk14.y = D_80092BD4;
-        temp_s1->unk14.z = D_80092BD8;
-    } else if (temp_s1->flags & 0x800) {
-        temp_s1->unk14.x = 0.0f;
-        temp_s1->unk14.z = 0.0f;
-        temp_s1->unk14.y = 1.0f;
-    }
-    if (D_800BB170 != 0) {
-        func_800516BC(arg0, sp244, temp_s1->unk0 * D_8009AA1C);
-    } else {
-        func_80051944(0, arg0, sp244, temp_s1->unk0, 0);
-    }
-    for (i = 0, j = 0; i < 8; i++, j++) {
-        sp1C0[j].x = sp244[i].x + arg0->positionMirror.x;
-        sp1C0[j].y = sp244[i].y + arg0->positionMirror.y;
-        sp1C0[j].z = sp244[i].z + arg0->positionMirror.z;
-    }
-    fit_aabb_around_cubes(&sp68, sp1C0, sp1C0, sp48, 8);
-    func_80053750(arg0, (Vec3f** ) &sp68, 1);
-    func_80053408((Vec3f *)sp8C);
-    func_800533D8(&sp2B4, &sp88);
-    sp90 = sp88;
-    // usage of sp94 is wrong
-    sp2B4 = func_80052300(
-        arg0, // a0 OK
-        sp88, // a1 OK
-        &D_800BA1A0, // a2 OK
-        D_800BB140, // a3 OK
-        sp2B4, // sp10 OK
-        // This is just wrong but matches?
-        sp8C[0][0],
-        sp8C[0][2],
-        arg1,
-        temp_s1->flags & 0x40000
-    );
-    D_80092BDC = sp90;
-    D_80092C1C = sp2B4;
-    D_80092BE0 = sp8C[0];
-    func_800511E8(arg0, 0, sp244, &sp94);
-    temp_t0 = ((s8 *)D_800BB148 - (s8 *)D_800B98B0[D_80092C08]) >> 4;
-    if (D_800BB170 != 0) {
-        if (func_800502AC(arg0, sp244, &sp94, sp2B4, D_800BB144, (Unk800B98B0 *)D_800BB148, &D_800BA1A0, 0x18F - temp_t0) == 0) {
-            temp_s1->gdl = NULL;
-            D_80092C34 = 0x190;
-            if (temp_s1->flags & 0x20) {
-                bcopy(&sp220, &arg0->srt.transl, 0xC);
-                bcopy(&sp22C, &arg0->positionMirror, 0xC);
-            }
-            return 0;
-        }
-        D_800BB150 += func_8004EEC0((Unk800B98B0 *)D_800BB148, (Unk800B98A0*) D_800BB150, temp_s1, arg0, (s32) D_80092C20, &sp2B0);
-        goto block_59;
-    } else if (func_8004FA58(arg0, (s32) &sp244, &sp94, sp2B4, (Vec3f* ) D_800BB144, (Unk8004FA58_Arg5* ) D_800BB148, &D_800BA1A0, 0x18F - temp_t0) == 0) {
-        temp_s1->gdl = NULL;
-        D_80092C34 = 0x190;
-        if (temp_s1->flags & 0x20) {
-            bcopy(&sp220, &arg0->srt.transl, 0xC);
-            bcopy(&sp22C, &arg0->positionMirror, 0xC);
-        }
-
-        return 0;
-    }
-
-    D_800BB150 += func_8004F378((Unk800B98B0 *)D_800BB148, (Unk800B98A0 *)D_800BB150, temp_s1, arg0, (s32) D_80092C20, &sp2B0);
-block_59:
-    D_800BB14C += sp2B0;
-    D_800BB144 = D_800BB140;
-    D_80092C24 = ((Gfx *) D_800BB150 - (Gfx *) D_800B98A0[D_80092C00]) ;
-    D_80092C2C = ((s8 *) D_800BB140 - (s8 *) D_800B98A8[D_80092C04]) / 12;
-    D_80092C34 = ((s8 *) D_800BB148 - (s8 *) D_800B98B0[D_80092C08]) >> 4;
-    if (temp_s1->flags & 0x20) {
-        bcopy(&sp220, &arg0->srt.transl, 0xC);
-        bcopy(&sp22C, &arg0->positionMirror, 0xC);
-    }
-    return 0;
-}
-
-
-s32 func_8004E540(Unk8004E540* arg0, Unk8004E540* arg1) {
-    s32 sp1C;
-    s32 sp18;
-    f32 var_fv1;
-
-    sp1C = arg1->unk38 * 4;
-    sp18 = arg1->unk39 * 4;
-    var_fv1 = (func_80001884(arg0->x, arg0->y, arg0->z) - sp1C) / (sp18 - sp1C);
-    if (var_fv1 < 0.0f) {
-        var_fv1 = 0.0f;
-    } else if (var_fv1 > 1.0f) {
-        var_fv1 = 1.0f;
-    }
-    sp1C = (arg1->unk3A + ((arg1->unk3B - arg1->unk3A) * var_fv1));
-    sp1C = (arg0->unk37 + 1) * (s32)sp1C;
-    return sp1C >> 8;
-}
-
-void func_8004E64C(Object* arg0, s32 arg1, s32 arg2, s32 arg3, s32 arg4) {
-    ObjectStruct64* temp_s0;
-    Vec3f sp50;
-    Vec3f sp44;
-
-    temp_s0 = arg0->ptr0x64;
-    if (temp_s0->gdl == NULL) {
-        return;
-    }
-
-    if (temp_s0->flags & 0x20) {
-        bcopy(&arg0->srt.transl, &sp44, 0xC);
-        bcopy(&arg0->positionMirror, &sp50, 0xC);
-        bcopy(&temp_s0->tr, &arg0->srt.transl, 0xC);
-        if (arg0->parent != NULL) {
-            transform_point_by_object(temp_s0->tr.x, temp_s0->tr.y, temp_s0->tr.z, &temp_s0->tr.x, &temp_s0->tr.y, &temp_s0->tr.z, arg0->parent);
-        } else {
-            bcopy(&temp_s0->tr, &arg0->positionMirror, 0xC);
-        }
-    }
-    if (temp_s0->flags & 8) {
-        func_8005BCE0(arg0, D_80092C18, arg1, arg2, arg3, arg4, (s32) D_800BB170, D_800BB18C, temp_s0->flags & 3);
-    }
-    if (temp_s0->flags & 0x20) {
-        bcopy(&sp44, &arg0->srt.transl, 0xC);
-        bcopy(&sp50, &arg0->positionMirror, 0xC);
-    }
-}
-
-void func_8004E7A8(Object* arg0) {
-    s32 sp2B4 = 0;
-    s32 sp2B0;
-    s32 sp2AC;
-    Vec3f sp24C[8];
-    Vec3f sp1EC[8];
-    Vec3f sp1E0;
-    Vec3f sp1D4;
-    u8 pad[0x128];
-    s32 pad2[2];
-    s32 *spA0[1];
-    s32 sp9C = 0;
-    ObjectStruct64* temp_s1;
-    s32 alpha;
-    s32 i;
-    s32 j;
-    s32 temp_t0;
-    AABBs32 sp70;
-    f32 sp50[8] = D_80092C74.unk0;
-
-    if (func_80041DA4() == 0) {
-        arg0->ptr0x64->gdl = NULL;
-        return;
-    }
-    D_800BB170 = 0;
-    temp_s1 = arg0->ptr0x64;
-    if (D_80092BE8 != 0) {
-        temp_s1->gdl2 = NULL;
-        D_80092BFC = 1;
-        if (D_80092C28 >= 0x227) {
-            arg0->ptr0x64->gdl = NULL;
-            return;
-        }
-        if (D_80092C30 >= 0x26D) {
-            arg0->ptr0x64->gdl = NULL;
-            return;
-        }
-        if (D_80092C38 >= 0x209) {
-            arg0->ptr0x64->gdl = NULL;
-            return;
-        }
-        D_800BB174 = D_800BB178;
-        D_800BB17C = D_800BB180;
-        if (temp_s1->flags & 0x20) {
-            bcopy(&arg0->srt.transl, &sp1D4, 0xC);
-            bcopy(&arg0->positionMirror, &sp1E0, 0xC);
-            if (arg0->parent != NULL) {
-                transform_point_by_object(
-                    temp_s1->tr.x,
-                    temp_s1->tr.y,
-                    temp_s1->tr.z,
-                    &arg0->positionMirror.x,
-                    &arg0->positionMirror.y,
-                    &arg0->positionMirror.z,
-                    arg0->parent
-                );
-            } else {
-                bcopy(&temp_s1->tr, &arg0->positionMirror, 0xC);
-            }
-            bcopy(&temp_s1->tr, &arg0->srt.transl, 0xC);
-        }
-        temp_s1->gdl = D_800BB184;
-        if (!(temp_s1->flags & 0x10)) {
-            temp_s1->unk14.x = D_80092BD0;
-            temp_s1->unk14.y = D_80092BD4;
-            temp_s1->unk14.z = D_80092BD8;
-        } else if (temp_s1->flags & 0x800) {
-            temp_s1->unk14.x = 0.0f;
-            temp_s1->unk14.z = 0.0f;
-            temp_s1->unk14.y = 1.0f;
-        }
-        func_80051944(0, arg0, sp24C, temp_s1->unk0 * 0.5f, 0);
-        for (i = 0, j = 0; i < 8; i++, j++) {
-            sp1EC[j].x = sp24C[i].x + arg0->positionMirror.x;
-            sp1EC[j].y = sp24C[i].y + arg0->positionMirror.y;
-            sp1EC[j].z = sp24C[i].z + arg0->positionMirror.z;
-        }
-        fit_aabb_around_cubes(&sp70, sp1EC, sp1EC, sp50, 8);
-        func_80053750(arg0, (Vec3f** ) &sp70, 1);
-        func_80053408((Vec3f *)spA0);
-        func_800533D8(&sp2B4, &sp9C);
-        sp2B4 = func_80052300(arg0, sp9C, &D_800BA1A0, (Unk800B98A8* ) D_800BB174, sp2B4, spA0[0][0], spA0[0][2], 0, temp_s1->flags & 0x40000);
-        D_800BB174 = (s8 *)D_800BB174 + sp2B4 * 0x24;
-        func_800511E8(arg0, 0, sp24C, (Unk8004FA58* ) &spA0[2]);
-        temp_t0 = ((s8 *)D_800BB17C - (s8*)D_800BB160[D_80092C10]) >> 4;
-        if (func_8004FA58(arg0, sp24C, (Unk8004FA58* ) &spA0[2], sp2B4, (Vec3f* ) D_800BB178, (Unk8004FA58_Arg5* ) D_800BB17C, &D_800BA1A0, 0x257 - temp_t0) == 0) {
-            temp_s1->gdl = NULL;
-            D_80092C38 = 0x258;
-            if (temp_s1->flags & 0x20) {
-                bcopy(&sp1D4, &arg0->srt.transl, 0xC);
-                bcopy(&sp1E0, &arg0->positionMirror, 0xC);
-            }
-            return;
-        } else {
-            D_800BB184 += func_8004F378((Unk800B98B0* ) D_800BB17C, (Unk800B98A0* ) D_800BB184, temp_s1, arg0, (s32) D_80092C20, &sp2B0);
-            D_800BB180 += sp2B0;
-            D_800BB178 = D_800BB174;
-            D_80092C28 = (Gfx *) D_800BB184 - (Gfx *)D_800BB158[D_80092C0C];
-            D_80092C30 = ((s8 *) D_800BB174 - (s8 *)D_800BB168[D_80092C14]) / 12;
-            D_80092C38 = ((s8 *) D_800BB17C - (s8 *)D_800BB160[D_80092C10]) >> 4;
-            D_80092BFC = 0;
-            if (temp_s1->flags & 0x20) {
-                bcopy(&sp1D4, &arg0->srt.transl, 0xC);
-                bcopy(&sp1E0, &arg0->positionMirror, 0xC);
-            }
-        }
-    }
-
-    if ((temp_s1->gdl != NULL) && (temp_s1->gdl2 != NULL)) {
-        if (!(temp_s1->flags & 0x400)) {
-            alpha = func_8004E540((Unk8004E540* ) arg0, (Unk8004E540* ) temp_s1);
-        } else {
-            alpha = temp_s1->unk40;
-        }
-        gDPSetPrimColor(temp_s1->gdl2, 0, 0, 0, 0, 0, alpha);
-    }
-}
-
-#if 1
-#pragma GLOBAL_ASM("asm/nonmatchings/map/func_8004EEC0.s")
-#else
-s32 func_8004EEC0(s32 arg0, Gfx* gdl, Unk8004EEC0* arg2, s32 arg3, s32 arg4, s32* arg5) {
-    DLTri* currentTri;
-    s16 temp_v0_2;
-    s16* var_s0;
-    s32 temp_v0;
-    s32 var_a2;
-    s32 var_a3;
-    s32 var_s1;
-    s32 var_s2;
-    s32 var_s5;
-    Gfx* sp1C0;
-    s32 var_s6;
-    s32 sp1B8;
-    s32 sp1B4;
-    s32 var_v1;
-    s32 var_a0;
-    DLTri spA8[16];
-
-    sp1C0 = gdl;
-    // macro correct, invalid params
-    gSPLoadGeometryMode(gdl, G_SHADE | G_ZBUFFER | G_SHADING_SMOOTH |0x400);
-    // gdl->words.w0 = 0xD9000000;
-    // gdl->words.w1 = 0x10405;
-    dl_apply_geometry_mode(&gdl);
-    // macro correct, invalid params
-    gDPSetCombineLERP(gdl,
-        0, 0, 0, ENVIRONMENT,
-        0, 0, 0, ENVIRONMENT,
-        0, 0, 0, ENVIRONMENT,
-        0, 0, 0, ENVIRONMENT);
-    dl_apply_combine(&gdl);
-    if (arg2->unk30 & 0x80) {
-        // TODO: Find/use correct flags
-        gDPSetOtherMode(gdl, 0xEF182C00, 0xC8104340);
-        dl_apply_other_mode(&gdl);
-    } else {
-        // TODO: Find/use correct flags
-        gDPSetOtherMode(gdl, 0xEF182C00, 0xC8104B50);
-        dl_apply_other_mode(&gdl);
-    }
-    arg2->gdl = gdl;
-    dl_set_prim_color2(&gdl, 0xFFU, 0xFFU, 0xFFU, 0x96U);
-    func_8005C740(arg2->unk41 ^ 1, &sp1B8, &sp1B4, arg2->unk30 & 3);
-    var_s5 = 0;
-    for (var_s6 = 0; var_s6 < 5; var_s6++) {
-        var_s2 = arg0;
-        if (var_s6 == 0) {
-            var_a2 = 0;
-            var_a3 = 0xF;
-        } else {
-            if (var_s6 == 3) {
-                var_a2 = 0x2F;
-                var_a3 = 0x3F;
-            } else {
-                temp_v0 = var_s6 * 0x10;
-                var_a2 = temp_v0 - 1;
-                var_a3 = temp_v0 + 0x10;
-            }
-        }
-        {
-            // gDPSetTextureImage
-            Gfx *_g = gdl++;\
-            _g->words.w0 = 0xFD10003F;\
-            _g->words.w1 = sp1B8 + 0x80000000;
-        }
-        {
-            // gDPSetTile(gdl++, G_IM_FMT_RGBA, G_IM_SIZ_16b, 0, 0, 2, 0, 0, 0, 0, 0, 0, 0);
-            Gfx *_g = gdl++;\
-            _g->words.w0 = 0xF5102000;\
-            _g->words.w1 = 0x07080200;
-        }
-
-        gDPLoadSync(gdl++);
-
-        {
-            // gDPLoadTile(gdl++, 0x070F, 1, var_a2 * 4, 12, var_a3 * 4);
-            Gfx *_g = gdl++;\
-            _g->words.w0 = ((var_a2 * 4) & 0xFFF) | 0xF4000000;\
-            _g->words.w1 = ((var_a3 * 4) & 0xFFF) | 0x070FC000;
-        }
-
-        gDPPipeSync(gdl++);
-        gDPSetTile(gdl++, G_IM_FMT_RGBA, G_IM_SIZ_16b, 16, 0, 0, 0, 2, 0, 0, 2, 0, 0);
-        {
-            // gDPSetTileSize(gdl++, 100, var_a2 * 4, 12, var_a3 * 4, 0);
-            Gfx *_g = gdl++;\
-            _g->words.w0 = ((var_a2 * 4) & 0xFFF) | 0xF2000000;\
-            _g->words.w1 = ((var_a3 * 4) & 0xFFF) | 0xFC000;
-        }
-        if (!(var_s6 & 1)) {
-            {
-                // gDPSetTextureImage
-                Gfx *_g = gdl++;\
-                _g->words.w0 = 0xFD88001F;\
-                _g->words.w1 = sp1B4 + 0x80000000;
-            }
-            {
-                // gDPSetTile
-                Gfx *_g = gdl++;\
-                _g->words.w0 = 0xF5880940;\
-                _g->words.w1 = 0x07080200;
-            }
-            gDPLoadSync(gdl++);
-            {
-                // gDPLoadTile
-                Gfx *_g = gdl++;\
-                _g->words.w0 = ((var_a2 * 4) & 0xFFF) | 0xF4000000;\
-                _g->words.w1 = (((var_a3 + 0x10) * 4) & 0xFFF) | 0x0707E000;
-            }
-            gDPPipeSync(gdl++);
-            {
-                // gDPSetTile
-                Gfx *_g = gdl++;\
-                _g->words.w0 = 0xF5800940;\
-                _g->words.w1 = 0x01080200;
-            }
-            {
-                // gDPSetTileSize
-                Gfx *_g = gdl++;\
-                _g->words.w0 = ((var_a2 * 4) & 0xFFF) | 0xF2000000;\
-                _g->words.w1 = (((var_a3 + 0x10) * 4) & 0xFFF) | 0x010FC000;
-            }
-        }
-        var_s0 = &D_800B98B8;
-        for (var_s1 = 0; var_s1 < arg4; var_s1++) {
-            var_v1 = 0;
-            if ((((s32) *(&D_800B9B10 + (var_s1 >> 2)) >> ((var_s1 & 3) * 2)) & 3) == var_s6) {
-                var_v1 = 1;
-            }
-            if (var_v1 != 0) {
-                // maybe correct?
-                gSPVertex(gdl++, OS_K0_TO_PHYSICAL(var_s2), *var_s0, 0)
-                // {
-                //     Gfx *_g = gdl++;\
-                //     _g->words.w0 = ((*var_s0 & 0x7F) * 2) | 0x01000000 | ((*var_s0 & 0xFF) << 0xC);\
-                //     _g->words.w1 = var_s2 + 0x80000000;
-                // }
-
-                for (var_a0 = 0; var_a0 < (*var_s0 - 2); var_a0++) {
-                    currentTri = &spA8[var_a0];
-                    currentTri->unk_0x0 = 0;
-                    currentTri->v0 = 0;
-                    currentTri->v1 = var_a0 + 1;
-                    currentTri->v2 = var_a0 + 2;
-                }
-                dl_triangles(&gdl, spA8, (*var_s0 - 2));
-                var_s5 += *var_s0;
-            }
-            temp_v0_2 = *var_s0;
-            var_s0 += 1;
-            var_s2 += temp_v0_2 * 0x10;
-        }
-    }
-    *arg5 = var_s5;
-    return (gdl - sp1C0) >> 3;
-}
-#endif
-
-#ifndef NON_EQUIVALENT
-#pragma GLOBAL_ASM("asm/nonmatchings/map/func_8004F378.s")
-#else
-s32 func_8004F378(Unk800B98B0* arg0, Gfx* arg1, ObjectStruct64* arg2, Object* arg3, s32 arg4, s32* arg5) {
-    s32 sp1E4;
-    s32 var_s0;
-    s32 var_s4;
-    s32 var_a0;
-    s32 sp1D4;
-    s32 sp1D0;
-    s16 temp_ft3;
-    Gfx* sp1C8;
-    Texture* sp1C4;
-    f32 sp1C0;
-    u8 pad[0xf0];
-    DLTri* var_v1;
-    Unk800B98B0* var_s3;
-    f32 var_ft5;
-    s16 temp_a1;
-    DLTri *spB8[2];
-    s32 spB4;
-    s32 spB0;
-
-    var_s3 = arg0;
-    sp1C4 = NULL;
-    sp1C8 = arg1;
-    var_s4 = 0;
-    sp1C0 = (f32) arg2->unk36 * 0.015625f;
-    if (arg2->flags & 0x40) {
-        sp1C0 = arg2->unk3F;
-    } else if ((arg3->group == 1) && (D_80092C3C > 0.0f)) {
-        sp1C0 *= ((1.0f - D_80092BE4) * D_80092C3C) + D_80092BE4;
-    } else {
-        sp1C0 *= D_80092BE4;
-    }
-    if (arg2->flags & 8) {
-        func_8005C740(arg2->unk41 ^ 1, &spB4, &spB0, arg2->flags & 3);
-        sp1D4 = 0;
-    } else {
-        sp1D4 = 1;
-        sp1C4 = arg2->unk4;
-    }
-    if (arg2->flags & 0x40) {
-        if ((arg3->def->shadowType == 2) && !(arg2->flags & 0x400)) {
-            var_s0 = func_8004E540((Unk8004E540* ) arg3, (Unk8004E540* ) arg2);
-        } else {
-            var_s0 = (s32) arg2->unk40;
-        }
-        sp1D0 = (s16) ((((arg3->unk_0x37 + 1) * var_s0) >> 8) * sp1C0);
-        if (sp1D0 >= 0x100) {
-            sp1D0 = 0xFF;
-        } else if (sp1D0 < 0) {
-            sp1D0 = 0;
-        }
-    }
-    sp1E4 = 0;
-    func_80040FF8();
-    func_8003DB7C();
-    gSPGeometryMode(arg1, 0xFFFFFF, G_FOG| G_CULL_BACK | G_SHADE | G_ZBUFFER);
-    dl_apply_geometry_mode(&arg1);
-    if (sp1D4 != 0) {
-        gDPSetCombineLERP(arg1, 0, 0, 0, PRIMITIVE, 0, 0, 0, TEXEL0, 0, 0, 0, COMBINED, COMBINED, 0, PRIMITIVE, 0)
-        dl_apply_combine(&arg1);
-        if (arg2->flags & 0x80) {
-            gDPSetOtherMode(
-                arg1,
-                G_AD_PATTERN | G_CD_MAGICSQ | G_CK_NONE | G_TC_FILT | G_TF_BILERP | G_TT_NONE | G_TL_TILE | G_TD_CLAMP | G_TP_PERSP | G_CYC_2CYCLE | G_PM_NPRIMITIVE,
-                G_AC_NONE | G_ZS_PIXEL | G_RM_FOG_SHADE_A | G_RM_CLD_SURF2
-            )
-            dl_apply_other_mode(&arg1);
-        } else {
-            gDPSetOtherMode(
-                arg1,
-                G_AD_PATTERN | G_CD_MAGICSQ | G_CK_NONE | G_TC_FILT | G_TF_BILERP | G_TT_NONE | G_TL_TILE | G_TD_CLAMP | G_TP_PERSP | G_CYC_2CYCLE | G_PM_NPRIMITIVE,
-                G_AC_NONE | G_ZS_PIXEL | G_RM_FOG_SHADE_A | G_RM_ZB_CLD_SURF2
-            );
-            dl_apply_other_mode(&arg1);
-        }
-        set_textures_on_gdl(&arg1, sp1C4, NULL, 0U, 0, 0U, 0U);
-    } else {
-        gDPSetCombineLERP(arg1, 0, 0, 0, PRIMITIVE, TEXEL0, 0, TEXEL1, 0, 0, 0, 0, COMBINED, COMBINED, 0, PRIMITIVE, 0)
-        dl_apply_combine(&arg1);
-        if (arg2->flags & 0x80) {
-            gDPSetOtherMode(
-                arg1,
-                G_AD_PATTERN | G_CD_MAGICSQ | G_CK_NONE | G_TC_FILT | G_TF_BILERP | G_TT_NONE | G_TL_TILE | G_TD_CLAMP | G_TP_PERSP | G_CYC_2CYCLE | G_PM_NPRIMITIVE,
-                G_AC_NONE | G_ZS_PIXEL | G_RM_FOG_SHADE_A | G_RM_CLD_SURF2
-            )
-            dl_apply_other_mode(&arg1);
-        } else {
-            gDPSetOtherMode(
-                arg1,
-                G_AD_PATTERN | G_CD_MAGICSQ | G_CK_NONE | G_TC_FILT | G_TF_BILERP | G_TT_NONE | G_TL_TILE | G_TD_CLAMP | G_TP_PERSP | G_CYC_2CYCLE | G_PM_NPRIMITIVE,
-                G_AC_NONE | G_ZS_PIXEL | G_RM_FOG_SHADE_A | G_RM_ZB_CLD_SURF2
-            )
-            dl_apply_other_mode(&arg1);
-        }
-        // This should be
-        // gDPLoadTextureBlock(arg1++, OS_PHYSICAL_TO_K0(spB4), G_IM_FMT_I, G_IM_SIZ_4b, 64, 64, 0, G_TX_NOMIRROR | G_TX_CLAMP, G_TX_NOMIRROR | G_TX_CLAMP, G_TX_NOMASK, G_TX_NOMASK, G_TX_NOLOD, G_TX_NOLOD)
-        // But the height/width isn't lining up for gDPLoadBlock
-        gDPSetTextureImage(arg1++, G_IM_FMT_I, G_IM_SIZ_16b, 1, OS_PHYSICAL_TO_K0(spB4))
-        gDPSetTile(arg1++, G_IM_FMT_I, G_IM_SIZ_16b, 0, 0x0000, G_TX_LOADTILE, 0, G_TX_NOMIRROR | G_TX_CLAMP, G_TX_NOMASK, G_TX_NOLOD, G_TX_NOMIRROR | G_TX_CLAMP, G_TX_NOMASK, G_TX_NOLOD)
-        gDPLoadSync(arg1++)
-        gDPLoadBlock(arg1++, G_TX_LOADTILE, 0, 0, 1023, 512)
-        gDPPipeSync(arg1++)
-        gDPSetTile(arg1++, G_IM_FMT_I, G_IM_SIZ_4b, 4, 0x0000, G_TX_RENDERTILE, 0, G_TX_NOMIRROR | G_TX_CLAMP, G_TX_NOMASK, G_TX_NOLOD, G_TX_NOMIRROR | G_TX_CLAMP, G_TX_NOMASK, G_TX_NOLOD)
-        gDPSetTileSize(arg1++, G_TX_RENDERTILE, 0, 0, 252, 252)
-        // This should also probably be gDPLoadTextureBlock
-        gDPSetTextureImage(arg1++, G_IM_FMT_I, G_IM_SIZ_16b, 1, (void *)(((u32)(D_800BB190)+0x80000020)))
-        gDPSetTile(arg1++, G_IM_FMT_I, G_IM_SIZ_16b, 0, 0x0100, G_TX_LOADTILE, 0, G_TX_NOMIRROR | G_TX_CLAMP, G_TX_NOMASK, G_TX_NOLOD, G_TX_NOMIRROR | G_TX_CLAMP, G_TX_NOMASK, G_TX_NOLOD)
-        gDPLoadSync(arg1++);
-        gDPLoadBlock(arg1++, G_TX_LOADTILE, 0, 0, 1023, 0)
-        gDPPipeSync(arg1++);
-        gDPSetTile(arg1++, G_IM_FMT_I, G_IM_SIZ_4b, 4, 0x0100, 1, 0, G_TX_NOMIRROR | G_TX_CLAMP, G_TX_NOMASK, G_TX_NOLOD, G_TX_NOMIRROR | G_TX_CLAMP, G_TX_NOMASK, G_TX_NOLOD)
-        gDPSetTileSize(arg1++, 1, 0, 0, 252, 252)
-    }
-    arg2->gdl2 = arg1;
-    if (arg2->flags & 0x40) {
-        dl_set_prim_color2(&arg1, arg2->unk3C, arg2->unk3D, arg2->unk3E, (s16)(sp1C0 * 255.0f));
-    } else {
-        dl_set_prim_color2(&arg1, 0, 0, 0, sp1D0);
-    }
-    for (; sp1E4 < arg4; sp1E4++) {
-        temp_a1 = D_800B98B8[sp1E4];
-        {
-            Gfx *_g = (Gfx *) (arg1++);
-            _g->words.w0 = ((temp_a1 & 0x7F) * 2) | 0x01000000 | ((temp_a1 & 0xFF) << 0xC);\
-            _g->words.w1 = OS_PHYSICAL_TO_K0(var_s3);
-        }
-        var_v1 = spB8;
-        for (var_a0 = 0; var_a0 < D_800B98B8[sp1E4] - 2; ) {
-            var_v1->v0 = 0;
-            var_v1->v1 = var_a0 + 1;
-            var_v1->v2 = var_a0 + 2;
-            var_v1++;
-            var_a0++;
-        }
-        dl_triangles(&arg1, spB8, D_800B98B8[sp1E4] - 2);
-
-        var_s3 = (s8 *)var_s3 +  D_800B98B8[sp1E4] * 0x10;
-        var_s4 += D_800B98B8[sp1E4];
-    }
-    gSPEndDisplayList(arg1++);
-    func_80041028();
-    func_8003DBCC();
-    *arg5 = var_s4;
-    return arg1 - sp1C8;
-}
-#endif
-
-s32 func_8004FA3C(s32 arg0) {
-    return 0;
-}
-
-s32 func_8004FA4C(void) {
-    return 0;
-}
-
-#ifndef NON_EQUIVALENT
-#pragma GLOBAL_ASM("asm/nonmatchings/map/func_8004FA58.s")
-#else
-s32 func_8004FA58(Object* arg0, s32 arg1, Unk8004FA58 *arg2, s32 arg3, Vec3f *arg4, Unk8004FA58_Arg5 *arg5, Unk8004FA58* arg6, s32 max) {
-    s32 sp28C;
-    Camera* camera;
-    Vec3f* var_v0;
-    s32 sp280;
-    f32 temp_fs0_2;
-    f32 temp_fv0;
-    f32 var_fa1;
-    f32 var_fs2;
-    s32 sp26C;
-    u8 pad[0x20];
-    Vec3f sp1A4[14]; // unknown size, should be equal
-    f32 var_fs3;
-    f32 var_fv0;
-    s16 var_a0;
-    s32 var_s2;
-    s32 var_s7;
-    s32 var_a3;
-    s32 var_s4;
-    Vec3f spE4[14]; // unknown size, should be equal
-    f32 spE0;
-    f32 spDC;
-    f32 spD8;
-    s16 spD6;
-    s16 spD4;
-    s16 spD2;
-    Unk8004FA58_Arg5* temp_v0_3;
-    Vec3f* temp_v1_3;
-    Unk8004FA58_Arg5* var_s0;
-    Unk8004FA58* var_s3;
-    s32 var_v0_2;
-    ObjectStruct64* spAC;
-    s32 spA0;
-    s32 sp90;
-
-    sp280 = 0;
-    sp26C = 0;
-    spAC = arg0->ptr0x64;
-    camera = get_camera();
-    if (arg0->parent != NULL) {
-        inverse_transform_point_by_object(camera->tx, camera->ty, camera->tz, &spD8, &spDC, &spE0, arg0->parent);
-    } else {
-        spD8 = camera->tx;
-        spDC = camera->ty;
-        spE0 = camera->tz;
-    }
-    spD8 -= arg0->srt.transl.x;
-    spDC -= arg0->srt.transl.y;
-    spE0 -= arg0->srt.transl.z;
-    temp_fv0 = sqrtf((spD8 * spD8) + (spDC * spDC) + (spE0 * spE0));
-    var_fs2 = temp_fv0 * D_8009AA20;
-    var_a0 = arctan2_f(spDC, sqrtf((spD8 * spD8) + (spE0 * spE0)));
-    if (var_a0 >= 0x2001) {
-        var_a0 = 0x2000;
-    }
-    if (var_a0 < 0) {
-        var_a0 = 0;
-    }
-    var_a3 = 0;
-    var_fv0 = (f32)var_a0 / 8192;
-    if (var_fv0 > 1.0f) {
-        var_fv0 = 1.0f;
-    }
-    var_fv0 = 1.0f - var_fv0;
-    var_fs3 = var_fv0 * var_fv0;
-    if (spAC->flags & 0x80) {
-        var_fs3 = 0.0f;
-        var_fs2 = 0.0f;
-    }
-    if (temp_fv0 != 0.0f) {
-        temp_fv0 = var_fs2 / temp_fv0;
-        spD8 *= temp_fv0;
-        spDC *= temp_fv0;
-        spE0 *= temp_fv0;
-    }
-    if (spAC->flags & 0x40000) {
-        var_fs3 = 0.0f;
-        spDC = 0.0f;
-        spD8 = 0.0f;
-        spE0 = 0.0f;
-    }
-    D_80092C20 = 0;
-    for (sp28C = 0; sp28C < arg3; sp28C++) {
-        for (var_s4 = 0; var_s4 < 3; var_s4++) {
-            var_v0 = &arg4[sp280 + var_s4];
-            sp1A4[var_s4].x = var_v0->x;
-            sp1A4[var_s4].y = var_v0->y;
-            sp1A4[var_s4].z = var_v0->z;
-        }
-        if (arg6[sp28C].unk10 & 1) {
-            if (func_80051CFC(&spAC->unk14, (Vec3f *)&arg6[sp28C].pos) == 1) {
-                var_s7 = 3;
-                for (sp90 = 0; sp90 < 6 && var_s7 != 0; sp90++) {
-                    var_s3 = &arg2[sp90];
-                    var_s2 = 0;
-                    var_v0_2 = var_s7 - 1;
-                    temp_v1_3 = &sp1A4[var_v0_2];
-                    var_fa1 = (temp_v1_3->z * var_s3->pos.z) + ((temp_v1_3->x * var_s3->pos.x) + (temp_v1_3->y * var_s3->pos.y)) + var_s3->pos.w;
-                    for (var_s4 = 0; var_s4 < var_s7; var_s4++) {
-                        temp_fs0_2 = (sp1A4[var_s4].x * var_s3->pos.x) + (sp1A4[var_s4].y * var_s3->pos.y) + (sp1A4[var_s4].z * var_s3->pos.z) + var_s3->pos.w;
-                        if (temp_fs0_2 <= 0.0f) {
-                            if (var_fa1 <= 0.0f) {
-                                spE4[var_s2].x = sp1A4[var_s4].x;
-                                spE4[var_s2].y = sp1A4[var_s4].y;
-                                spE4[var_s2].z = sp1A4[var_s4].z;
-                                var_s2++;
-                            } else {
-                                func_800528AC(&sp1A4[var_v0_2], &sp1A4[var_s4], &spE4[var_s2++], &var_s3->pos);
-                                spE4[var_s2].x = sp1A4[var_s4].x;
-                                spE4[var_s2].y = sp1A4[var_s4].y;
-                                spE4[var_s2].z = sp1A4[var_s4].z;
-                                var_s2++;
-                            }
-                        } else if (var_fa1 <= 0.0f) {
-                            func_800528AC(&sp1A4[var_v0_2], &sp1A4[var_s4], &spE4[var_s2++], &var_s3->pos);
-                        }
-                        var_fa1 = temp_fs0_2;
-                        var_v0_2 = var_s4;
-                    }
-                    var_s7 = var_s2;
-                    for (var_s4 = 0; var_s4 < var_s2; var_s4++) {\
-                        sp1A4[var_s4].x = spE4[var_s4].x;\
-                        sp1A4[var_s4].y = spE4[var_s4].y;\
-                        sp1A4[var_s4].z = spE4[var_s4].z;
-                    }
-                }
-                if (var_s7 != 0) {
-                    D_800B98B8[D_80092C20] = var_s7;
-                    D_80092C20++;
-                }
-                if (var_s7 > 0) {
-                    var_s0 = &arg5[sp26C];
-                    for (var_s4 = 0; var_s4 != var_s7; var_s4++) {
-                        if (arg0->def->shadowType == 2) {
-                            func_80050B88(arg0, &sp1A4[var_s4], &arg2[5], arg2, 0, &arg2[1], &spD4, &spD6, spAC->unk0, &spD2, 0);
-                        } else {
-                            func_80050B88(arg0, &sp1A4[var_s4], &arg2[5], &arg2[2], 0, &arg2[3], &spD4, &spD6, spAC->unk0, &spD2, 1);
-                        }
-                        if (spAC->flags & 0x8000) {
-                            spD2 = 0xFF;
-                        }
-                        D_800B9B60[sp26C * 2 + 0] = spD6;
-                        D_800B9B60[sp26C * 2 + 1] = spD4;
-                        if (arg0->def->shadowType == 2) {
-                            var_s0->x = (sp1A4[var_s4].x + spD8) * 20.0f;
-                            var_s0->y = (sp1A4[var_s4].y + spDC + var_fs3) * 20.0f;
-                            var_s0->z = (sp1A4[var_s4].z + spE0) * 20.0f;
-                        } else {
-                            var_s0->x = sp1A4[var_s4].x * 20.0f;
-                            var_s0->y = sp1A4[var_s4].y * 20.0f;
-                            if (!(spAC->flags & 0x80)) {
-                                var_s0->y += 0x1E;
-                            }
-                            var_s0->z = sp1A4[var_s4].z * 20.0f;
-                        }
-                        temp_v0_3 = &arg5[sp26C];
-                        temp_v0_3->unk8 = spD6;
-                        temp_v0_3->unkA = spD4;
-                        var_s0++;
-                        sp26C++;
-                        if (sp26C >= max) {
-                            return 0;
-                        }
-                    }
-                }
-            }
-        }
-        sp280 += 3;
-    }
-    D_80092CA0 = D_80092CA0 == 1;
-    return 1;
-}
-#endif
-
-#ifndef NON_EQUIVALENT
-#pragma GLOBAL_ASM("asm/nonmatchings/map/func_800502AC.s")
-#else
-// https://decomp.me/scratch/W9sJo
-s32 func_800502AC(Object* arg0, s32 arg1, Unk8004FA58* arg2, s32 arg3, Vec3f *arg4, Unk8004FA58_Arg5 *arg5, Unk8004FA58* arg6, s32 arg7) {
-    s32 sp354;
-    s32 var_s3;
-    s32 sp34C;
-    Vec3f *temp_v1;
-    s32 sp344;
-    Unk8004FA58* var_s2;
-    s32 sp33C;
-    s32 sp338;
-    Camera* camera;
-    s32 sp330;
-    f32 temp_fs0;
-    f32 temp_fs4;
-    Vec3f sp268[16]; // size TBD
-    Vec3f sp1A8[16]; // size TBD
-    Vec3f spE8[16]; // size TBD
-    Vec3f spDC;
-    Vec3f spD0;
-    s16 spCE;
-    s16 spCC;
-    s16 spCA;
-    f32 var_fa1;
-    f32 var_fv1;
-    s32 var_s4;
-    s32 var_s5;
-    s32 var_v0_2;
-    Unk8004FA58_Arg5* var_s0;
-    ObjectStruct64* spAC;
-
-    sp344 = 0;
-    spAC = arg0->ptr0x64;
-    bzero(&D_800B9B10, 0x4C);
-    temp_fs4 = (f32) spAC->unk36 * 0.015625f;
-    camera = get_camera();
-    spD0.x = camera->tx - arg0->positionMirror.x;
-    spD0.y = camera->ty - arg0->positionMirror.y;
-    spD0.z = camera->tz - arg0->positionMirror.z;
-    var_fv1 = sqrtf((spD0.x * spD0.x) + (spD0.y * spD0.y) + (spD0.z * spD0.z));
-    if (spAC->flags & 0x80) {
-        var_fv1 = 0.0f;
-    }
-    if (var_fv1 != 0.0f) {
-        var_fv1 = 1.0f / var_fv1;
-        spD0.x *= var_fv1;
-        spD0.y *= var_fv1;
-        spD0.z *= var_fv1;
-    }
-    D_80092C20 = 0;
-    sp330 = 0;
-    for (sp354 = 0; sp354 < arg3; sp344 += 3, sp354++) {
-        for (var_s4 = 0; var_s4 < 3; var_s4++) {
-            temp_v1 = &arg4[sp344 + var_s4];
-            sp268[var_s4].x = arg4[sp344 + var_s4].x;
-            sp268[var_s4].y = arg4[sp344 + var_s4].y;
-            sp268[var_s4].z = arg4[sp344 + var_s4].z;
-        }
-
-        spDC.x = arg6[sp354].pos.x;
-        spDC.y = arg6[sp354].pos.y;
-        spDC.z = arg6[sp354].pos.z;
-        if (func_80052148((Vec3f* ) &spD0, (Vec3f* ) &spDC) != 1) {
-            continue;
-        }
-
-        var_s3 = 0;
-        sp33C = 3;
-        while (var_s3 < 6 && sp33C != 0) {
-            var_s5 = 0;
-            var_s2 = &arg2[var_s3];
-            var_v0_2 = sp33C - 1;
-            var_fa1 = (sp268[var_v0_2].x * var_s2->pos.x) + (sp268[var_v0_2].y * var_s2->pos.y) + (sp268[var_v0_2].z * var_s2->pos.z) + var_s2->pos.w;
-            for (var_s4 = 0; var_s4 < sp33C; ) {
-                temp_fs0 = (sp268[var_s4].x * var_s2->pos.x) + (sp268[var_s4].y * var_s2->pos.y) + (sp268[var_s4].z * var_s2->pos.z) + var_s2->pos.w;
-                if (temp_fs0 <= 0.0f) {
-                    if (var_fa1 <= 0.0f) {
-                        sp1A8[var_s5].x = sp268[var_s4].x;
-                        sp1A8[var_s5].y = sp268[var_s4].y;
-                        sp1A8[var_s5].z = sp268[var_s4].z;
-                        var_s5++;
-                    } else {
-                        func_800528AC(&sp268[var_v0_2], &sp268[var_s4], &sp1A8[var_s5++], &var_s2->pos);
-                        sp1A8[var_s5].x = sp268[var_s4].x;
-                        sp1A8[var_s5].y = sp268[var_s4].y;
-                        sp1A8[var_s5].z = sp268[var_s4].z;
-                        var_s5++;
-                    }
-                } else if (var_fa1 <= 0.0f) {
-                    func_800528AC(&sp268[var_v0_2], &sp268[var_s4], &sp1A8[var_s5++], &var_s2->pos);
-                }
-                var_v0_2 = var_s4;
-                var_fa1 = temp_fs0;
-                var_s4++;
-            }
-            sp33C = var_s5;
-            for (var_s4 = 0; var_s4 < var_s5; var_s4++) {\
-                sp268[var_s4].x = sp1A8[var_s4].x;\
-                sp268[var_s4].y = sp1A8[var_s4].y;\
-                sp268[var_s4].z = sp1A8[var_s4].z;
-            }
-            var_s3++;
-        }
-
-        if (sp33C != 0) {
-            sp34C = 0;
-        } else {
-            sp34C = 4;
-        }
-
-        while (sp34C < 4) {
-            if (sp34C == 0) {
-                func_80052644(sp1A8, spE8, sp33C, &sp338, &arg2[11].pos, 0xC, NULL, 0U);
-            } else if (sp34C == 1) {
-                func_80052644(sp1A8, sp268, sp33C, &sp33C, &arg2[10].pos, 0xC, NULL, 0U);
-                func_80052644(sp268, spE8, sp33C, &sp338, &arg2[9].pos, 0xC, NULL, 0U);
-            } else if (sp34C == 2) {
-                func_80052644(sp1A8, sp268, sp33C, &sp33C, &arg2[8].pos, 0xC, NULL, 0U);
-                func_80052644(sp268, spE8, sp33C, &sp338, &arg2[7].pos, 0xC, NULL, 0U);
-            } else {
-                func_80052644(sp1A8, spE8, sp33C, &sp338, &arg2[6].pos, 0xC, NULL, 0U);
-            }
-            if (sp338 != 0) {
-                D_800B98B8[D_80092C20] = sp338;
-                D_800B9B10[D_80092C20 >> 2] |= sp34C << ((D_80092C20 & 3) * 2);
-                D_80092C20++;
-            }
-            for (var_s4 = 0; var_s4 < sp338; var_s4++) {
-                var_s0 = &arg5[sp330];
-
-                func_80050B88(arg0, &spE8[var_s4], &arg2[4], &arg2[2], &arg2[0], &arg2[1], &spCC, &spCE, spAC->unk0 * 0.75f, &spCA, 0);
-                if (spAC->flags & 0x8000) {
-                    spCA = 0xFF;
-                }
-
-                D_800B9B60[sp330 * 2 + 0] = spCE;
-                D_800B9B60[sp330 * 2 + 1] = spCC;
-
-                var_s0++;
-                var_s0[-1].x = spE8[var_s4].x * 20.0f;
-                var_s0[-1].y = spE8[var_s4].y * 20.0f;
-                var_s0[-1].z = spE8[var_s4].z * 20.0f;
-                var_s0[-1].unkF = spCA * D_80092BE4 * temp_fs4;
-                var_s0[-1].unk8 = spCE;
-                arg5[sp330].unkA = spCC;
-                sp330++;
-                if (sp330 >= arg7) {
-                    return 0;
-                }
-            }
-            sp34C++;
-        }
-    }
-    D_80092CA4 ^= 1;
-    return 1;
-}
-
-#endif
-
-#ifndef NON_EQUIVALENT
-#pragma GLOBAL_ASM("asm/nonmatchings/map/func_80050B88.s")
-#else
-// https://decomp.me/scratch/IurnK
-void func_80050B88(Object* arg0, Vec3f* arg1, Unk8004FA58* arg2, Unk8004FA58* arg3, Unk8004FA58* arg4, Unk8004FA58* arg5, s16* arg6, s16* arg7, f32 arg8, s16* arg9, s32 argA) {
-    s32 pad;
-    f32 temp_fa0;
-    f32 temp_fa1;
-    f32 temp_ft3;
-    f32 temp_ft4;
-    f32 temp_fv0;
-    f32 temp_fv1;
-    f32 var_ft4;
-    f32 f0;
-    f32 f2;
-    f32 sp2C;
-
-    sp2C = arg0->ptr0x64->unk2c;
-    if (D_800BB170 != 0) {
-        f0 = (arg1->x * arg2->pos.x) + (arg1->z * arg2->pos.z) + arg2->pos.w;
-        f0 = -f0;
-        f0 /= (55.0f * (sp2C * D_8009AA24));
-        f0 *= 63.0f;
-        if (f0 < 0.0f) {
-            f0 = 0.0f;
-        }
-        if (f0 > 63.0f) {
-            f0 = 63.0f;
-        }
-        arg6[0] = (s32) f0 << 5;
-        arg6[0] += (f0 - (s32) f0) * 32.0f;
-        f0 = (63.0f - (s32) f0);
-        f0 *= 16.0f;
-        arg9[0] = f0;
-        if (arg9[0] >= 0x100) {
-            arg9[0] = 0xFF;
-        }
-        f2 = (arg4->pos.x * -arg2->pos.z) + (arg4->pos.z * arg2->pos.x);
-        if (f2 != 0.0f) {
-            f2 = -((arg4->pos.x * arg1->x) + (arg4->pos.z * arg1->z) + arg4->pos.w) / f2;
-        }
-        f0 = (arg3->pos.x * -arg2->pos.z) + (arg3->pos.z * arg2->pos.x);
-        if (f0 != 0.0f) {
-            f0 = -((arg3->pos.x * arg1->x) + (arg3->pos.z * arg1->z) + arg3->pos.w) / f0;
-        }
-        f0 = -f0 / (f2 - f0);
-        f0 *= 63.0f;
-        if (f0 < 0.0f) {
-            f0 = 0.0f;
-        }
-        if (f0 > 63.0f) {
-            f0 = 63.0f;
-        }
-        arg7[0] = ((s32) f0 + 1) << 5;
-        arg7[0] += (f0 - (s32) f0) * 32.0f;
-        return;
-    }
-    temp_fv0 = -arg2->pos.w - ((arg2->pos.x * arg1->x) + (arg2->pos.y * arg1->y) + (arg2->pos.z * arg1->z));
-    temp_fv1 = arg2->pos.x * temp_fv0;
-    temp_fa0 = arg2->pos.y * temp_fv0;
-    temp_fa1 = arg2->pos.z * temp_fv0;
-    temp_ft3 = (temp_fv1 * temp_fv1) + (temp_fa0 * temp_fa0) + (temp_fa1 * temp_fa1);
-    if (temp_ft3 != 0.0f) {
-        temp_ft3 = (sqrtf(temp_ft3) / (100.0f * (sp2C / 3.0f))) * 255.0f;
-    }
-    if (arg0->ptr0x64->flags & 0x40) {
-        arg9[0] = 0xFF;
-    } else {
-        arg9[0] = 255.0f - (s16) temp_ft3;
-    }
-    if (arg9[0] < 0) {
-        arg9[0] = 0;
-    } else if (arg9[0] > 255.0f) {
-        arg9[0] = 0xFF;
-    }
-    temp_fv0 = -arg5->pos.w - ((arg5->pos.x * arg1->x) + (arg5->pos.y * arg1->y) + (arg5->pos.z * arg1->z));
-    temp_fv1 = arg5->pos.x * temp_fv0;
-    temp_fa0 = arg5->pos.y * temp_fv0;
-    temp_fa1 = arg5->pos.z * temp_fv0;
-    temp_ft3 = (temp_fv1 * temp_fv1) + (temp_fa0 * temp_fa0) + (temp_fa1 * temp_fa1);
-    if (temp_ft3 != 0.0f) {
-        temp_fv0 = sqrtf(temp_ft3);
-        if (argA == 0) {
-            var_ft4 = 2.0f * temp_fv0;
-        } else {
-            var_ft4 = temp_fv0 * 4.0f;
-        }
-        var_ft4 = var_ft4 / arg8;
-        arg6[0] = (s32)var_ft4 << 6;
-        arg6[0] += (var_ft4 - (s32)var_ft4) * 32.0f;
-    } else {
-        arg6[0] = 0;
-    }
-    temp_fv0 = -arg3->pos.w - ((arg3->pos.x * arg1->x) + (arg3->pos.y * arg1->y) + (arg3->pos.z * arg1->z));
-    temp_fv1 = arg3->pos.x * temp_fv0;
-    temp_fa0 = arg3->pos.y * temp_fv0;
-    temp_fa1 = arg3->pos.z * temp_fv0;
-    temp_ft3 = (temp_fv1 * temp_fv1) + (temp_fa0 * temp_fa0) + (temp_fa1 * temp_fa1);
-    if (temp_ft3 != 0.0f) {
-        temp_fv0 = sqrtf(temp_ft3);
-        if (argA == 0) {
-            var_ft4 = 2.0f * temp_fv0;
-        } else {
-            var_ft4 = temp_fv0 * 4.0f;
-        }
-        var_ft4 = var_ft4 / arg8;
-        arg7[0] = (s32) var_ft4 << 6;
-        arg7[0] += (var_ft4 - (s32) var_ft4) * 32.0f;
-        return;
-    }
-    arg7[0] = 0;
-}
-#endif
-
-void func_800511E8(Object *arg0, s32 arg1, Vec3f* arg2, Unk8004FA58* arg3) {
-    Vec3f normalizedPos;
-    s32 i;
-    f32 wSum;
-
-    if (arg1 != 0) {
-        for (i = 0; i < 8; i++) { arg2[i].y += arg1; }
-    }
-
-    func_80051C54(&arg2[3], &arg2[7], &arg2[2], &normalizedPos);
-    guNormalize(&normalizedPos.x, &normalizedPos.y, &normalizedPos.z);
-    arg3[0].pos.x = -normalizedPos.x;
-    arg3[0].pos.y = -normalizedPos.y;
-    arg3[0].pos.z = -normalizedPos.z;
-    arg3[0].pos.w = -(((arg3[0].pos.x * arg2[3].x) + (arg3[0].pos.y * arg2[3].y)) + (arg3[0].pos.z * arg2[3].z));
-
-    func_80051C54(&arg2[5], &arg2[1], &arg2[6], &normalizedPos);
-    guNormalize(&normalizedPos.x, &normalizedPos.y, &normalizedPos.z);
-    arg3[1].pos.x = -normalizedPos.x;
-    arg3[1].pos.y = -normalizedPos.y;
-    arg3[1].pos.z = -normalizedPos.z;
-    arg3[1].pos.w = -(((arg3[1].pos.x * arg2[5].x) + (arg3[1].pos.y * arg2[5].y)) + (arg3[1].pos.z * arg2[5].z));
-
-    func_80051C54(&arg2[4], &arg2[0], &arg2[5], &normalizedPos);
-    guNormalize(&normalizedPos.x, &normalizedPos.y, &normalizedPos.z);
-    arg3[2].pos.x = -normalizedPos.x;
-    arg3[2].pos.y = -normalizedPos.y;
-    arg3[2].pos.z = -normalizedPos.z;
-    arg3[2].pos.w = -(((arg3[2].pos.x * arg2[4].x) + (arg3[2].pos.y * arg2[4].y)) + (arg3[2].pos.z * arg2[4].z));
-
-    func_80051C54(&arg2[0], &arg2[4], &arg2[3], &normalizedPos);
-    guNormalize(&normalizedPos.x, &normalizedPos.y, &normalizedPos.z);
-    arg3[3].pos.x = -normalizedPos.x;
-    arg3[3].pos.y = -normalizedPos.y;
-    arg3[3].pos.z = -normalizedPos.z;
-    arg3[3].pos.w = -(((arg3[3].pos.x * arg2[0].x) + (arg3[3].pos.y * arg2[0].y)) + (arg3[3].pos.z * arg2[0].z));
-
-    func_80051C54(&arg2[7], &arg2[4], &arg2[6], &normalizedPos);
-    guNormalize(&normalizedPos.x, &normalizedPos.y, &normalizedPos.z);
-    arg3[4].pos.x = -normalizedPos.x;
-    arg3[4].pos.y = -normalizedPos.y;
-    arg3[4].pos.z = -normalizedPos.z;
-    arg3[4].pos.w = -(((arg3[4].pos.x * arg2[7].x) + (arg3[4].pos.y * arg2[7].y)) + (arg3[4].pos.z * arg2[7].z));
-
-    func_80051C54(&arg2[0], &arg2[3], &arg2[1], &normalizedPos);
-    guNormalize(&normalizedPos.x, &normalizedPos.y, &normalizedPos.z);
-    arg3[5].pos.x = -normalizedPos.x;
-    arg3[5].pos.y = -normalizedPos.y;
-    arg3[5].pos.z = -normalizedPos.z;
-    arg3[5].pos.w = -(((arg3[5].pos.x * arg2[0].x) + (arg3[5].pos.y * arg2[0].y)) + (arg3[5].pos.z * arg2[0].z));
-    if (D_800BB170 != 0) {
-        wSum = arg3[5].pos.w + arg3[4].pos.w;
-        arg3[6].pos.x = arg3[4].pos.x;
-        arg3[6].pos.y = arg3[4].pos.y;
-        arg3[6].pos.z = arg3[4].pos.z;
-        arg3[6].pos.w = -(arg3[5].pos.w - (wSum * 0.25f));
-
-        arg3[7].pos.x = arg3[5].pos.x;
-        arg3[7].pos.y = arg3[5].pos.y;
-        arg3[7].pos.z = arg3[5].pos.z;
-        arg3[7].pos.w = -arg3[6].pos.w;
-
-        arg3[8].pos.x = arg3[4].pos.x;
-        arg3[8].pos.y = arg3[4].pos.y;
-        arg3[8].pos.z = arg3[4].pos.z;
-        arg3[8].pos.w = -(arg3[5].pos.w - (wSum * 0.5f));
-
-        arg3[9].pos.x = arg3[5].pos.x;
-        arg3[9].pos.y = arg3[5].pos.y;
-        arg3[9].pos.z = arg3[5].pos.z;
-        arg3[9].pos.w = -arg3[8].pos.w;
-
-        arg3[10].pos.x = arg3[4].pos.x;
-        arg3[10].pos.y = arg3[4].pos.y;
-        arg3[10].pos.z = arg3[4].pos.z;
-        arg3[10].pos.w = -(arg3[5].pos.w - (wSum * 0.75f));
-
-        arg3[11].pos.x = arg3[5].pos.x;
-        arg3[11].pos.y = arg3[5].pos.y;
-        arg3[11].pos.z = arg3[5].pos.z;
-        arg3[11].pos.w = -arg3[10].pos.w;
-    }
-}
-
-void func_800516BC(Object* obj, Vec3f* arg1, f32 arg2) {
-    f32 temp_fv0;
-    f32 temp_fa1;
-    Camera* camera;
-    f32 sp40[3];
-    f32 sp34[3];
-    f32 sp30;
-    s32 i;
-    s16 sp2A;
-
-    set_camera_selector(0);
-    camera = get_camera();
-    sp2A = arctan2_f(camera->srt.transl.x - obj->srt.transl.x, camera->srt.transl.z - obj->srt.transl.z) ^ 0;
-    sp30 = fsin16_precise(-sp2A);
-    temp_fv0 = fcos16_precise(-sp2A);
-    temp_fa1 = obj->ptr0x64->unk2c * D_8009AA28;
-    for (i = 0; i < 8; i++) {
-        sp40[0] = D_800B9840[i * 3 + 0] * arg2;
-        sp40[1] = D_800B9840[i * 3 + 1] * arg2;
-        sp40[2] = D_800B9840[i * 3 + 2] * temp_fa1;
-        sp34[0] = (sp40[0] * temp_fv0) - (sp40[2] * sp30);
-        sp34[2] = (sp40[0] * sp30) + (sp40[2] * temp_fv0);
-        arg1->x = sp34[0];
-        arg1->y = sp40[1] - 5.0f;
-        arg1->z = sp34[2];
-        arg1++;
-    }
-}
-
-void func_80051944(s32 arg0, Object* arg1, Vec3f* arg2, f32 arg3, s16 arg4) {
-    f32 temp_fa1;
-    f32 temp_fs1;
-    f32 temp_fs2;
-    f32 temp_fs4;
-    s32 temp_fv0;
-    f32 var_fa0;
-    Vec3f pos; // spAC
-    s32 s8;
-    s32 var_v0;
-    SRT srt; // sp8C
-    s32 temp_s7;
-    s32 var_s1;
-    f32 var_fv1;
-    s32 i;
-
-    temp_s7 = D_800B97E0[4] - D_800B97E0[1];
-    temp_s7 >>= 1;
-    temp_s7 *= arg3;
-
-    srt.transl.x = 0.0f;
-    srt.transl.y = 0.0f;
-    srt.transl.z = 0.0f;
-    srt.scale = 1.0f;
-    srt.roll = 0;
-
-    temp_fs1 = arg1->ptr0x64->unk14.x;
-    temp_fa1 = arg1->ptr0x64->unk14.y;
-    temp_fs2 = arg1->ptr0x64->unk14.z;
-    s8 = 8;
-    if (temp_fs1 < 0.0f) {
-        var_fv1 = -temp_fs1;
-    } else {
-        var_fv1 = temp_fs1;
-    }
-    if (temp_fs2 < 0.0f) {
-        var_fa0 = -temp_fs2;
-    } else {
-        var_fa0 = temp_fs2;
-    }
-    if (arg1->def->shadowType != 2) {
-        arg4 = -5;
-    }
-    if (var_fa0 < var_fv1) {
-        var_v0 = arctan2s(var_fv1, temp_fa1);
-    } else {
-        var_v0 = arctan2_f(var_fa0, temp_fa1);
-    }
-    if (arg1->ptr0x64->flags & 0x200) {
-        srt.yaw = arg1->srt.yaw;
-    } else {
-        srt.yaw = arctan2_f(-temp_fs1, -temp_fs2);
-    }
-    // This needs to be u16???
-    srt.pitch = (0x4000 - var_v0);
-    if (srt.pitch < 0x1B58) {
-        srt.pitch = 0x1B58;
-    }
-    temp_fs4 = D_8009AA2C;
-    var_s1 = 0;
-    for (i = 0; var_s1 < s8; var_s1++, arg2++, i++) {
-        if (arg1->ptr0x64->flags & 0x100) {
-            pos.x = D_800B97E0[i * 3 + 0] * arg3;
-            pos.y = (D_800B97E0[i * 3 + 1] - 8.0f) * arg3;
-            pos.z = D_800B97E0[i * 3 + 2] * 1.5f;
-        } else {
-            pos.x = D_800B97E0[i * 3 + 0] * arg3;
-            temp_fv0 = temp_s7 * ((0x4000 - var_v0) / 16384.0f);
-            pos.y = (D_800B97E0[i * 3 + 1] * arg3) - temp_fv0;
-            pos.z = (D_800B97E0[i * 3 + 2] * (arg1->ptr0x64->unk2c * temp_fs4)) - temp_fv0;
-        }
-        rotate_vec3((SRT* ) &srt, (Vec3f* ) &pos);
-        arg2->x = pos.x;
-        arg2->y = pos.y - arg4;
-        arg2->z = pos.z;
-    }
-}
-
-void func_80051C54(Vec3f* A, Vec3f* B, Vec3f* C, Vec3f* D) {
-    f32 temp_fa0;
-    f32 temp_ft4;
-    f32 temp_fv0;
-    f32 sp8;
-    f32 sp4;
-    f32 sp0;
-    
-    temp_fv0 = C->x - A->x;
-    temp_fa0 = C->y - A->y;
-    temp_ft4 = C->z - A->z;
-    sp0 = B->x - A->x;
-    sp4 = B->y - A->y;
-    sp8 = B->z - A->z;
-    
-    D->x = (sp4 * temp_ft4) - (sp8 * temp_fa0);
-    D->y = -(((sp0) * temp_ft4) - (sp8 * temp_fv0));
-    D->z = ((sp0) * temp_fa0) - (sp4 * temp_fv0);
-}
-
-
-s32 func_80051CFC(Vec3f* arg0, Vec3f* arg1) {
-    s32 var_v1;
-    float product;
-
-    var_v1 = 1;
-    if (D_80092BFC != 0) {
-        return 1;
-    }
-    
-    //Check for negative dot product?
-    product = (arg0->x * arg1->x) + (arg0->y * arg1->y) + (arg0->z * arg1->z);
-    if (product < 0.0f) {
-        var_v1 = -1;
-    }
-    return var_v1;
-}
-
-s32 func_80051D68(Object* arg0, s16 arg1, s16 arg2, UnkFunc80051D68Arg3* arg3, s32 arg4, Vec4f* arg5) {
-    UnkFunc80051D68Arg3* var_s3;
-    s32 i;
-    f32 f0;
-    Vec3f sp70;
-    Vec3f sp64;
-    Vec3f sp58;
-    s32 pad;
-    Vec4f sp44;
-
-    for (i = 0; i < arg4; i++) {
-        var_s3 = &arg3[i];
-        if (func_80051F64(arg1, arg2, var_s3->unkA, var_s3->unk16) == 1) {
-            sp70.x = arg1;
-            sp70.y = arg0->srt.transl.y;
-            sp70.z = arg2;
-            sp64.x = arg1;
-            sp64.y = arg0->srt.transl.y + 100.0f;
-            sp64.z = arg2;
-            if (arg5 != NULL) {
-                f0 = D_8009AA30;
-                arg5->x = var_s3->unk4 * f0;
-                arg5->y = var_s3->unk6 * f0;
-                arg5->z = var_s3->unk8 * f0;
-                arg5->w = var_s3->unk0;
-                return 1;
-            }
-            sp44.x = var_s3->unk4 * D_8009AA34;
-            sp44.y = var_s3->unk6 * D_8009AA34;
-            sp44.z = var_s3->unk8 * D_8009AA34;
-            sp44.w = var_s3->unk0;
-            func_800528AC(&sp70, &sp64, &sp58, &sp44);
-            return sp58.y - sp70.y;
-        }
-    }
-
-    return 0;
-}
-
-s32 func_80051F64(s16 arg0, s16 arg1, s16 *arg2, s16 *arg3) {
-    s16 temp_t1;
-    s16 temp_t3;
-    s16 temp_t4;
-    s16 temp_v1;
-    Unk80092BC0 sp38;
-    Unk80092BC0 sp30;
-    s16 var_v0;
-
-    sp38 = D_80092CA8;
-    sp30 = D_80092CB0;
-    for (var_v0 = 0; var_v0 < 3; var_v0++) {
-        temp_v1 = arg2[sp30.unk0[var_v0]] - arg2[sp38.unk0[var_v0]];
-        temp_t1 = arg3[sp30.unk0[var_v0]] - arg3[sp38.unk0[var_v0]];
-        temp_t3 = arg0 - arg2[sp38.unk0[var_v0]];
-        temp_t4 = arg1 - arg3[sp38.unk0[var_v0]];
-        if ((temp_t1 * temp_t3) < (temp_v1 * temp_t4)) {
-            return 0;
-        }
-        if ((temp_v1 * temp_t4) >= (temp_t1 * temp_t3)) {
-            if (((temp_v1 * temp_t3) < 0) || ((temp_t1 * temp_t4) < 0)) {
-                return 0;
-            }
-            if (((temp_v1 * temp_v1) + (temp_t1 * temp_t1)) < ((temp_t3 * temp_t3) + (temp_t4 * temp_t4))) {
-                return 0;
-            }
-            return 1;
-        }
-    }
-    return 1;
-}
-
-
-s32 func_80052148(Vec3f* arg0, Vec3f* arg1) {
-    f32 sp44;
-    s32 pad;
-    f32 sp3C;
-    f32 temp;
-    s32 var_v1;
-
-    var_v1 = 1;
-    if (D_80092BFC != 0) {
-        return 1;
-    }
-    sp44 = (arg0->x * arg1->x) + (arg0->y * arg1->y) + (arg0->z * arg1->z);
-    if (sp44 < 0.0f) {
-        temp = ((arg0->x * arg0->x) + (arg0->y * arg0->y) + (arg0->z * arg0->z));
-        sp3C = (arg1->x * arg1->x) + (arg1->y * arg1->y) + (arg1->z * arg1->z);
-        temp *= sp3C;
-        var_v1 = 1;
-        if ((sp44 / sqrtf(temp)) < D_8009AA38) {
-            var_v1 = -1;
-        }
-    }
-    return var_v1;
-}
-
-/** 
-  * Seems to have something to do with getting the dot product of two vectors?
-  */
-void func_80052230(Vec3f *A, Vec3f *B, f32 *arg2)
-{
-    f32 AdotB;
-    f32 AdotA;
-    f32 BdotB;
-    f32 product;
-    Vec3f *Acopy;
-    
-    Acopy = A;
-    AdotB = ((A->x * B->x) + (A->y * B->y)) + (A->z * B->z);
-    product = (A->x * Acopy->x) + (A->y * A->y) + (A->z * A->z);
-    AdotA = product;
-    BdotB = ((B->x * B->x) + (B->y * B->y)) + (B->z * B->z);
-    product = AdotA * BdotB;
-    
-    if (product){
-        BdotB = sqrtf(product);
-    }
-    if (BdotB != 0){
-        *arg2 = AdotB / BdotB;
-        return;
-    }
-    *arg2 = 0;
-}
-
-#ifndef NON_MATCHING
-#pragma GLOBAL_ASM("asm/nonmatchings/map/func_80052300.s")
-#else
-s32 func_80052300(Object* arg0, UnkFunc80051D68Arg3 *arg1, Unk8004FA58* arg2, UnkFunc80052300Arg3* arg3, s32 arg4, f32 arg5, f32 arg6, s32 arg7, s32 arg8) {
-    s32 sp44;
-    s32 var_a2;
-    Unk8005341C* temp_t2;
-    s8 var_t1;
-    s8 var_v1;
-    f32 sp34;
-    f32 sp30;
-    Unk8005341C* temp_v0;
-    f32 f0;
-
-    sp34 = arg0->srt.transl.x;
-    sp30 = arg0->srt.transl.z;
-    if (arg0->parent == NULL) {
-        sp34 -= arg5;
-        sp30 -= arg6;
-    }
-    temp_v0 = func_8005341C(&sp44);
-    temp_t2 = &temp_v0[sp44];
-    sp44 = 0;
-    var_a2 = 0;
-    if (arg8) {
-        var_t1 = 4;
-    } else {
-        var_t1 = 8;
-    }
-    if (temp_v0 < temp_t2) {
-        f0 = D_8009AA3C;
-        do {
-            if (temp_v0->unk0 == arg0->parent) {
-                sp44 = temp_v0->unk4;
-                while (sp44 < temp_v0[1].unk4) {
-                    var_v1 = TRUE;
-                    if (!(arg1[sp44].unk30 & var_t1)) {
-                        var_v1 = FALSE;
-                    }
-                    if (var_v1 != FALSE) {
-                        arg3->unk0[0].x = arg1[sp44].unkA[0] - sp34;
-                        arg3->unk0[0].y = arg1[sp44].unkA[3] - arg0->srt.transl.y;
-                        arg3->unk0[0].z = arg1[sp44].unk16[0] - sp30;
-                        arg3->unk0[1].x = arg1[sp44].unkA[1] - sp34;
-                        arg3->unk0[1].y = arg1[sp44].unkA[4] - arg0->srt.transl.y;
-                        arg3->unk0[1].z = arg1[sp44].unk16[1] - sp30;
-                        arg3->unk0[2].x = arg1[sp44].unkA[2] - sp34;
-                        arg3->unk0[2].y = arg1[sp44].unkA[5] - arg0->srt.transl.y;
-                        arg3->unk0[2].z = arg1[sp44].unk16[2] - sp30;
-                        arg3 += 1;
-                        arg2[var_a2].pos.x = arg1[sp44].unk4 * f0;
-                        arg2[var_a2].pos.y = arg1[sp44].unk6 * f0;
-                        arg2[var_a2].pos.z = arg1[sp44].unk8 * f0;
-                        arg2[var_a2].unk10 = arg1[sp44].unk30;
-                        var_a2++;
-                    }
-                    sp44++;
-                }
-            }
-            temp_v0++;
-        } while (temp_v0 < temp_t2);
-    }
-    return var_a2;
-}
-#endif
-
-#ifndef NON_MATCHING
-#pragma GLOBAL_ASM("asm/nonmatchings/map/func_80052644.s")
-#else
-// https://decomp.me/scratch/0NfF9
-void func_80052644(u8* source, u8* dest, s32 arg2, s32* outCount, Vec4f* arg4, s32 length, void (*arg6)(Vec3f*, Vec3f*, Vec3f*, f32), u8 someFlag) {
-    Vec3f* var_s3;
-    f32 temp_fs0;
-    f32 temp_fs1;
-    f32 temp_fv0;
-    f32 var_fv0;
-    s32 var_s7;
-    f32 new_var;
-    Vec3f *sourceAsVec;
-    Vec3f *destAsVec;
-
-    new_var = D_8009AA40;
-    *outCount = 0;
-    if (arg2 != 0) {
-        if (1) {}
-        var_s3 = (Vec3f *)((arg2 - 1) * length + (s8 *)source);
-        var_fv0 = (var_s3->x * arg4->x) + (var_s3->y * arg4->y) + (var_s3->z * arg4->z) + arg4->w;
-        for (var_s7 = 0; var_s7 < arg2; var_s7++) {
-            sourceAsVec = (Vec3f *) source;
-            destAsVec = (Vec3f *) dest;
-            temp_fs0 = (sourceAsVec->x * arg4->x) + (sourceAsVec->y * arg4->y) + (sourceAsVec->z * arg4->z) + arg4->w;
-            if (temp_fs0 < new_var) {
-                if (var_fv0 < new_var) {
-                    bcopy(source, dest, length);
-                    dest += length;
-                    *outCount += 1;
-                } else {
-                    temp_fv0 = func_800528AC(var_s3, sourceAsVec, destAsVec, arg4);
-                    if (arg6 != NULL) {
-                        arg6(var_s3, sourceAsVec, destAsVec, temp_fv0);
-                    }
-                    dest += length;
-                    bcopy(source, dest, length);
-                    dest += length;
-                    *outCount += 2;
-                }
-            } else if (var_fv0 < new_var) {
-                temp_fv0 = func_800528AC(sourceAsVec, var_s3, destAsVec, arg4);
-                if (arg6 != NULL) {
-                    arg6(sourceAsVec, var_s3, destAsVec, temp_fv0);
-                }
-                dest += length;
-                *outCount += 1;
-                if (someFlag) {
-                    bcopy(source, dest, length);
-                    dest += length;
-                    *outCount += 1;
-                }
-            } else if (someFlag) {
-                bcopy(source, dest, length);
-                dest += length;
-                *outCount += 1;
-            }
-            var_fv0 = temp_fs0;
-            var_s3 = sourceAsVec;
-            source += length;
-        }
-    }
-}
-#endif
-
-f32 func_800528AC(Vec3f* arg0, Vec3f* arg1, Vec3f* arg2, Vec4f* arg3) {
-    f32 zDiff;
-    f32 yDiff;
-    f32 xDiff;
-    f32 out;
-    f32 temp;
-    f32 temp2;
-
-    xDiff = arg1->x - arg0->x;
-    yDiff = arg1->y - arg0->y;
-    zDiff = arg1->z - arg0->z;
-    temp = (arg0->x * arg3->x) + (arg0->y * arg3->y) + (arg0->z * arg3->z) + arg3->w;
-    temp2 = (arg3->x * xDiff) + (yDiff * arg3->y) + (zDiff * arg3->z);
-    out = 0.0f;
-    if (temp2 != 0.0f) {
-        out = -temp / temp2;
-        arg2->x = arg0->x + (out * xDiff);
-        arg2->y = arg0->y + (out * yDiff);
-        arg2->z = arg0->z + (out * zDiff);
-    } else {
-        arg2->x = arg0->x;
-        arg2->y = arg0->y;
-        arg2->z = arg0->z;
-    }
-
-    return out;
-=======
->>>>>>> 586c81b5
 }