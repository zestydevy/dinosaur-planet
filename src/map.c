#include "common.h"
#include "sys/map.h"

void dl_set_all_dirty(void) {
    gDLBuilder->dirtyFlags = 0xFF;
    gDLBuilder->needsPipeSync = 1;
}

void func_80040FF8(void) {
    gDLBuilder = &D_800B4A20;
    gDLBuilder->dirtyFlags = 0xFF;
    gDLBuilder->needsPipeSync = 1;
}

void func_80041028(void) {
    gDLBuilder = &D_800B49F0;
}

#if 1
#pragma GLOBAL_ASM("asm/nonmatchings/map/dl_apply_combine.s")
#else
void _dl_apply_combine(Gfx **gdl)
{
    Gfx *currGfx = &gDLBuilder->gfx0;
    u8 dirty;

    if (gDLBuilder->dirtyFlags & 0x1)
    {
        gDLBuilder->dirtyFlags &= ~0x1;
        dirty = TRUE;
    }
    else
    {
        dirty = gDLBuilder->gfx0.words.w0 != (**gdl).words.w0 || gDLBuilder->gfx0.words.w1 != (**gdl).words.w1;
    }

    if (dirty)
    {
        *currGfx = **gdl;

        if (gDLBuilder->needsPipeSync)
        {
            gDLBuilder->needsPipeSync = FALSE;

            gDPPipeSync((*gdl)++);

            **gdl = *currGfx;
        }

        (*gdl)++;
    }
}
#endif

#if 1
#pragma GLOBAL_ASM("asm/nonmatchings/map/dl_apply_other_mode.s")
#else
void _dl_apply_other_mode(Gfx **gdl)
{
    Gfx *currGfx = &gDLBuilder->gfx1;
    u8 dirty;

    if (UINT_80092a98 & 0x2000) {
        (**gdl).words.w1 &= ~0x30;
    }

    if (gDLBuilder->dirtyFlags & 0x2) {
        gDLBuilder->dirtyFlags &= ~0x2;
        dirty = TRUE;
    } else {
        dirty = gDLBuilder->gfx1.words.w0 != (**gdl).words.w0 || gDLBuilder->gfx1.words.w1 != (**gdl).words.w1;
    }

    if (dirty)
    {
        *currGfx = **gdl;

        if (gDLBuilder->needsPipeSync) {
            gDLBuilder->needsPipeSync = FALSE;
            gDPPipeSync((*gdl)++);
            **gdl = *currGfx;
        }

        (*gdl)++;
    }
}
#endif

void dl_apply_geometry_mode(Gfx **gdl)
{
    u8 dirty;

    if (UINT_80092a98 & 0x2000) {
        (**gdl).words.w1 &= ~0x1;
    }

    if (gDLBuilder->dirtyFlags & 0x40) {
        gDLBuilder->dirtyFlags &= ~0x40;
        dirty = TRUE;
    } else {
        dirty = gDLBuilder->geometryMode != (**gdl).words.w1;
    }

    if (dirty) {
        gDLBuilder->geometryMode = (**gdl).words.w1;
        (*gdl)++;
    }
}

void dl_set_geometry_mode(Gfx **gdl, u32 mode)
{
    mode |= gDLBuilder->geometryMode;
    gSPLoadGeometryMode(*gdl, mode);
    dl_apply_geometry_mode(gdl);
}

void dl_clear_geometry_mode(Gfx **gdl, u32 mode)
{
    mode = gDLBuilder->geometryMode & ~mode;
    gSPLoadGeometryMode(*gdl, mode);
    dl_apply_geometry_mode(gdl);
}

void dl_set_prim_color(Gfx **gdl, u8 r, u8 g, u8 b, u8 a)
{
    u32 rgba = RGBA8(r, g, b, a);
    u8 dirty;

    if (gDLBuilder->dirtyFlags & 0x4)
    {
        gDLBuilder->dirtyFlags &= ~0x4;
        dirty = TRUE;
    }
    else
    {
        dirty = rgba != gDLBuilder->primColor;
    }

    if (dirty)
    {
        gDLBuilder->primColor = rgba;
        gDPSetPrimColor((*gdl)++, 0, 0, r, g, b, a);
    }
}

void dl_set_prim_color2(Gfx **gdl, u8 r, u8 g, u8 b, u8 a)
{
    gDLBuilder->dirtyFlags |= 0x4;
    gDLBuilder->needsPipeSync = FALSE;
    dl_set_prim_color(gdl, r, g, b, a);
}

void dl_set_env_color(Gfx **gdl, u8 r, u8 g, u8 b, u8 a)
{
    u32 rgba = RGBA8(r, g, b, a);
    u8 dirty;

    if (gDLBuilder->dirtyFlags & 0x8)
    {
        gDLBuilder->dirtyFlags &= ~0x8;
        dirty = TRUE;
    }
    else
    {
        dirty = rgba != gDLBuilder->envColor;
    }

    if (dirty)
    {
        if (gDLBuilder->needsPipeSync)
        {
            gDLBuilder->needsPipeSync = FALSE;
            gDPPipeSync((*gdl)++);
        }

        gDLBuilder->envColor = rgba;
        gDPSetEnvColor((*gdl)++, r, g, b, a);
    }
}

void dl_set_env_color2(Gfx **gdl, u8 r, u8 g, u8 b, u8 a)
{
    gDLBuilder->dirtyFlags |= 0x8;
    gDLBuilder->needsPipeSync = FALSE;
    dl_set_env_color(gdl, r, g, b, a);
}

void dl_set_blend_color(Gfx **gdl, u8 r, u8 g, u8 b, u8 a)
{
    u32 rgba = RGBA8(r, g, b, a);
    u8 dirty;

    if (gDLBuilder->dirtyFlags & 0x80)
    {
        gDLBuilder->dirtyFlags &= ~0x80;
        dirty = TRUE;
    }
    else
    {
        dirty = rgba != gDLBuilder->blendColor;
    }

    if (dirty)
    {
        if (gDLBuilder->needsPipeSync)
        {
            gDLBuilder->needsPipeSync = FALSE;
            gDPPipeSync((*gdl)++);
        }

        gDLBuilder->blendColor = rgba;
        gDPSetBlendColor((*gdl)++, r, g, b, a);
    }
}

void dl_set_fill_color(Gfx **gdl, u32 color)
{
    u8 dirty;

    if (gDLBuilder->dirtyFlags & 0x10)
    {
        gDLBuilder->dirtyFlags &= ~0x10;
        dirty = TRUE;
    }
    else
    {
        dirty = color != gDLBuilder->fillColor;
    }

    if (dirty)
    {
        if (gDLBuilder->needsPipeSync)
        {
            gDLBuilder->needsPipeSync = FALSE;
            gDPPipeSync((*gdl)++);
        }

        gDLBuilder->fillColor = color;
        gDPSetFillColor((*gdl)++, color);
    }
}

void dl_set_fog_color(Gfx **gdl, u8 r, u8 g, u8 b, u8 a)
{
    u32 rgba = RGBA8(r, g, b, a);
    u8 dirty;

    if (gDLBuilder->dirtyFlags & 0x20)
    {
        gDLBuilder->dirtyFlags &= ~0x20;
        dirty = TRUE;
    }
    else
    {
        dirty = rgba != gDLBuilder->fogColor;
    }

    if (dirty)
    {
        if (gDLBuilder->needsPipeSync)
        {
            gDLBuilder->needsPipeSync = FALSE;
            gDPPipeSync((*gdl)++);
        }

        gDLBuilder->fogColor = rgba;
        gDPSetFogColor((*gdl)++, r, g, b, a);
    }
}

#if 1
#pragma GLOBAL_ASM("asm/nonmatchings/map/dl_triangles.s")
#else
void _dl_triangles(Gfx **gdl, DLTri *tris, s32 triCount)
{
    s32 n;
    DLTri *tri;

    for (n = triCount >> 1; n != 0; n--, tris += 2)
    {
        tri = tris;
        gSP2Triangles((*gdl)++, tri[0].v0, tri[0].v1, tri[0].v2, 0, tri[1].v0, tri[1].v1, tri[1].v2, 0);
    }

    if (triCount & 1) {
        tri = tris;
        gSP1Triangle((*gdl)++, tri[0].v0, tri[0].v1, tri[0].v2, 0);
    }

    gDLBuilder->needsPipeSync = TRUE;
}
#endif

//These all seem to get/set render-related bits!
void func_80041C30(s32 arg0) {
    if (arg0 != 0) {
        UINT_80092a98 |= 0x1000;
    } else {
        UINT_80092a98 &= ~0x1000;
    }
}

void func_80041C6C(s32 arg0) {
    if (arg0 != 0) {
        UINT_80092a98 |= 0x10;
    } else {
        UINT_80092a98 &= ~0x10;
    }
}

void func_80041CA8(s32 arg0) {
    if (arg0 != 0) {
        UINT_80092a98 |= 0x20;
        return;
    }
    UINT_80092a98 &= ~0x20;
}

void func_80041CE4(s32 arg0) {
    if (arg0 != 0) {
        UINT_80092a98 |= 0x40;
        return;
    }
    UINT_80092a98 &= ~0x40;
}

void func_80041D20(s32 arg0) {
    if (arg0 != 0) {
        UINT_80092a98 &= ~0x2000;
        return;
    }
    UINT_80092a98 |= 0x2000;
}

s32 func_80041D5C(void) {
    return (UINT_80092a98 & 0x2000) == 0;
}

u32 func_80041D74()
{
    return UINT_80092a98 & 0x10;
}

// Get widescreen-related bit?
u32 func_80041D8C()
{
    return UINT_80092a98 & 0x100;
}

u32 func_80041DA4()
{
    return UINT_80092a98 & 0x80;
}

s32 func_80041DBC(void) {
    return UINT_80092a98 & 8;
}

s32 func_80041DD4(void) {
    return UINT_80092a98 & 0x1000;
}

void func_80041DEC(void) {
    UINT_80092a98 |= 0x800;
}

/* 
 * Get a different widescreen-related bit? It can stack with the other one!
 * Maybe related to the unimplemented cinematic aspect vs. widescreen option
 * in the video settings, like in GE/PD?
 */
s32 func_80041E08(void) {
    return UINT_80092a98 & 0x10000;
}

void func_80041E24(s32 arg0) {
    if (arg0 != 0) {
        UINT_80092a98 |= 0x20000;
        return;
    }
    UINT_80092a98 &= 0xFFFDFFFF;
}

s32 func_80041E68(void) {
    return UINT_80092a98 & 0x20000;
}

#pragma GLOBAL_ASM("asm/nonmatchings/map/init_maps.s")

#pragma GLOBAL_ASM("asm/nonmatchings/map/func_80042174.s")

#pragma GLOBAL_ASM("asm/nonmatchings/map/func_8004225C.s")

#pragma GLOBAL_ASM("asm/nonmatchings/map/track_c_func.s")

#if 1
#pragma GLOBAL_ASM("asm/nonmatchings/map/draw_render_list.s")
#else
extern Gfx *gMainDL;
extern s16 SHORT_800b51dc;
extern u32 UINT_800b51e0;
extern BlockTexture *gBlockTextures;
typedef void (*DLL57Func)(u32*, u32*, u32*, u32*, u32*, u32*);
void _draw_render_list(Mtx *rspMtxs, s8 *visibilities)
{
    u32 oldBlockIdx = (u32)-1;
    Object **objects = get_world_objects(NULL, NULL);
    s32 i;
    u32 r, g, b;
    u32 unk0, unk1, unk2;
    s8 matrixStatus;

    ((DLL57Func)(*gDLL_57)[3])(&r, &g, &b, &unk0, &unk1, &unk2);

    for (i = 1; i < gRenderListLength; i++)
    {
        u32 renderItem = gRenderList[i];
        u32 index = (renderItem & 0x3f80) >> 7;

        if (renderItem & 0x40)
        {
            // Draw object
            func_800436DC(objects[index], visibilities[index]);
        }
        else
        {
            // Draw block
            Block *block;
            BlockShape *shape;
            Mtx *rspMtx;
            Texture *tex0;
            Texture *tex1;
            EncodedTri *ptri;
            EncodedTri *ptriend;
            Gfx *mygdl;
            u32 shapeIdx;
            u32 flags;
            s32 level;
            Vtx_t *pVerts;
            u32 blockIdx = renderItem & 0x3f;
            u32 force = 0;
            EncodedTri *ptrilast = NULL;

            if (blockIdx != oldBlockIdx)
            {
                matrixStatus = -1;
                block = gBlocksToDraw[blockIdx];
                oldBlockIdx = blockIdx;
                rspMtx = &rspMtxs[blockIdx * 2];
                SHORT_800b51dc = -1;
                UINT_800b51e0 = 0;
            }

            shape = &block->shapes[index];

            if (shape->flags & 0x20000000)
            {
                if (matrixStatus != 2) {
                    gSPMatrix(gMainDL++, OS_K0_TO_PHYSICAL(&rspMtx[1]), G_MTX_LOAD);
                    matrixStatus = 2;
                }
            }
            else
            {
                if (matrixStatus != 1) {
                    gSPMatrix(gMainDL++, OS_K0_TO_PHYSICAL(rspMtx), G_MTX_LOAD);
                    matrixStatus = 1;
                }
            }

            if (shape->tileIdx0 == 0xff) {
                tex0 = NULL;
            } else {
                tex0 = block->tiles[shape->tileIdx0].texture;
            }

            if (shape->flags & 0x2000)
            {
                if (tex0->flags & 0xc000) {
                    dl_set_prim_color(&gMainDL, 0xff, 0xff, 0xff, 0xa0);
                } else {
                    dl_set_prim_color(&gMainDL, 0xff, 0xff, 0xff, 0x64);
                }
            }
            else
            {
                if (shape->alpha == 0xff) {
                    dl_set_prim_color(&gMainDL, r, g, b, 0xff);
                } else if (shape->alpha == 0xfe) {
                    dl_set_prim_color(&gMainDL, 0xff, 0xff, 0xff, 0xff);
                } else if (shape->flags & 0x46c00000) {
                    dl_set_prim_color(&gMainDL, 0xff, 0xff, 0xff, 0xff);
                } else {
                    func_8001F848(&gMainDL);
                }
            }

            flags = shape->flags;
            level = 0;
            if (shape->flags & 0x10000)
            {
                Block_0x28Struct *bs = func_8004A284(block, shape->unk_0x14);
                if (bs != NULL) {
                    level = gBlockTextures[bs->texIdx].unk_0x4 << 8;
                    flags |= gBlockTextures[bs->texIdx].flags;
                } else {
                    level = 0;
                }

                if (SHORT_800b51dc != shape->unk_0x14 || level != UINT_800b51e0)
                {
                    force = 1;
                    SHORT_800b51dc = shape->unk_0x14;
                    UINT_800b51e0 = level;
                }
            }
            else
            {
                SHORT_800b51dc = -1;
            }

            if (shape->tileIdx1 != 0xff) {
                tex1 = block->tiles[shape->tileIdx1].texture;
            } else {
                tex1 = NULL;
            }

            set_textures_on_gdl(&gMainDL, tex0, tex1, flags, level, force, 0);

            if (shape->unk_0x16 != 0xff)
            {
                Struct0x22 *s = func_80049D68(shape->unk_0x16);
                gDPSetTileSize(gMainDL++, 0, s->uls0, s->ult0, tex0->width - 1, (tex0->height - 1) * 4);
                if (tex1 != NULL) {
                    gDPSetTileSize(gMainDL++, 1, s->uls1, s->ult1, tex1->width - 1, (tex1->height - 1) * 4);
                }
            }
            else
            {
                if (tex0 != NULL && (tex0->flags & 0xc000))
                {
                    gDPSetTileSize(gMainDL++, 0, 0, 0, tex0->width - 1, (tex0->height - 1) * 4);
                    if (tex1 != NULL) {
                        gDPSetTileSize(gMainDL++, 1, 0, 0, tex1->width - 1, (tex1->height - 1) * 4);
                    }
                }
            }

            shapeIdx = (shape - block->shapes) * 3;
            *gMainDL = block->gdlGroups[shapeIdx++];
            func_80041210(&gMainDL);
            *gMainDL = block->gdlGroups[shapeIdx++];
            dl_apply_combine(&gMainDL);
            *gMainDL = block->gdlGroups[shapeIdx++];
            dl_apply_other_mode(&gMainDL);

            mygdl = gMainDL;
            pVerts = block->vertices2[(block->vtxFlags & 0x1) ^ 0x1];
            ptri = &block->encodedTris[shape->triBase];
            ptriend = &block->encodedTris[shape[1].triBase];

            gSPVertex(gMainDL++, OS_K0_TO_PHYSICAL(&pVerts[shape->vtxBase]), shape[1].vtxBase - shape->vtxBase, 0);

            for (; ptri < ptriend; ptri++)
            {
                if (ptri->d1 & 0x1)
                {
                    if (ptrilast == NULL)
                    {
                        ptrilast = ptri;
                    }
                    else
                    {
                        // This appears to be a hand-optimized version of gSP2Triangles.
                        gMainDL->words.w0 = (G_TRI2 << 24) | ((ptrilast->d0 & 0x3f000) << 4) | ((ptrilast->d0 & 0xfc0) << 2) | (ptrilast->d0 & 0x3f);
                        gMainDL->words.w1 = ((ptri->d0 & 0x3f000) << 4) | ((ptri->d0 & 0xfc0) << 2) | (ptri->d0 & 0x3f);
                        gMainDL++;
                        ptrilast = NULL;
                    }
                }
            }

            if (ptrilast != NULL && (ptrilast->d1 & 0x1))
            {
                // This appears to be a hand-optimized version of gSP1Triangle.
                gMainDL->words.w0 = (G_TRI1 << 24) | ((ptrilast->d0 & 0x3f000) << 4) | ((ptrilast->d0 & 0xfc0) << 2) | (ptrilast->d0 & 0x3f);
                gMainDL++;
            }

            gDLBuilder->needsPipeSync = TRUE;

            if ((flags & 0x100408) == 0x100408)
            {
                u32 gfxCount = gMainDL - mygdl;

                dl_set_geometry_mode(&gMainDL, 0x10000);
                if (flags & 0x2004)
                {
                    gDPSetCombine(gMainDL, 0xffffff, 0xffff7dbe);
                    dl_apply_combine(&gMainDL);
                    gDPSetOtherMode(gMainDL, 0x080c00, 0xfa504a50);
                    dl_apply_other_mode(&gMainDL);
                }
                else
                {
                    gDPSetCombine(gMainDL, 0xffffff, 0xffff7dbe);
                    dl_apply_combine(&gMainDL);
                    gDPSetOtherMode(gMainDL, 0x080c00, 0xfa504dd8);
                    dl_apply_other_mode(&gMainDL);
                }

                bcopy(mygdl, gMainDL, gfxCount * sizeof(Gfx));
                gMainDL += gfxCount;

                gDLBuilder->needsPipeSync = TRUE;
            }
        }
    }
}
#endif

#pragma GLOBAL_ASM("asm/nonmatchings/map/func_800436DC.s")

#pragma GLOBAL_ASM("asm/nonmatchings/map/func_80043950.s")

// very close
#if 1
#pragma GLOBAL_ASM("asm/nonmatchings/map/block_add_to_render_list.s")
#else
extern Mtx *gWorldRSPMatrices;
void _block_add_to_render_list(Block *block, f32 x, f32 z)
{
    s32 oldRenderListLength = gRenderListLength;
    s32 i;
    MtxF mf, mf2;

    for (i = 0; i < block->shapeCount; i++)
    {
        if ((block->shapes[i].flags & 0x10000000) && gRenderListLength < MAX_RENDER_LIST_LENGTH)
        {
            s32 param;
            if (block->shapes[i].flags & 0x4) {
                param = 100000 - gBlocksToDrawIdx * 400 - i;
                if (block->shapes[i].flags & 0x2000) {
                    param -= 200;
                }
            } else {
                param = 200000 - gBlocksToDrawIdx * 400 - i;
            }

            gRenderList[gRenderListLength] = (param << 14) | (i << 7) | gBlocksToDrawIdx;
            gRenderListLength++;
        }
    }

    if (oldRenderListLength != gRenderListLength && gBlocksToDrawIdx < MAX_BLOCKS)
    {
        gBlocksToDraw[gBlocksToDrawIdx] = block;
        gBlocksToDrawIdx++;
        matrix_translation(&mf, x, 0.0f, z);
        matrix_f2l_4x3(&mf, gWorldRSPMatrices);
        gWorldRSPMatrices++;
        mf.m[3][1] = block->elevation;
        matrix_scaling(&mf2, 1.0f, 0.05f, 1.0f);
        matrix_concat(&mf2, &mf, &mf);
        matrix_f2l_4x3(&mf, gWorldRSPMatrices);
        gWorldRSPMatrices++;
    }
}
#endif

#pragma GLOBAL_ASM("asm/nonmatchings/map/func_80043FD8.s")

#pragma GLOBAL_ASM("asm/nonmatchings/map/func_800441F4.s")

/** are_worldCoords_in_current_map */
s32 func_80044320(f32 worldX, f32 worldZ) {
    s32 localGridX;
    s32 localGridZ;
    s32 temp;

    temp = floor_f((worldX - gWorldX) / BLOCKS_GRID_UNIT);
    localGridX = temp + gMapCurrentStreamCoordsX + gMapActiveStreamMap->originOffsetX - floor_f(gMapActiveStreamMap->originWorldX / BLOCKS_GRID_UNIT);
    temp = floor_f((worldZ - gWorldZ) / BLOCKS_GRID_UNIT);
    localGridZ = temp + gMapCurrentStreamCoordsZ + gMapActiveStreamMap->originOffsetZ - floor_f(gMapActiveStreamMap->originWorldZ / BLOCKS_GRID_UNIT);
    
    
    if (localGridX < 0 || localGridZ < 0 || localGridX >= gMapActiveStreamMap->gridSizeX || localGridZ >= gMapActiveStreamMap->gridSizeZ) {
        return 0;
    }
    return 1;
}

#if 1
#pragma GLOBAL_ASM("asm/nonmatchings/map/func_80044448.s")
#else
extern u32 D_800B5468; //?

/** Search all loaded maps for object with uID? */
ObjCreateInfo* func_80044448(s32 match_uID, s32* match_indexInMap, s32* match_mapID, s32* arg3, s32* arg4) {
    MAPSHeader **map_ptr;
    s32 mapID;
    MAPSHeader *map;
    s32 object_offset;
    s32 object_indexInMap;
    ObjCreateInfo *obj;
    
    for (mapID = 0; mapID < 0x78; mapID++){
        map_ptr = &gLoadedMapsDataTable[mapID];
        map = gLoadedMapsDataTable[mapID];
        if (!map)
            continue;
    
        gMapActiveStreamMap = map;
        obj = (ObjCreateInfo*)map->objectInstanceFile_ptr;
        
        for (object_indexInMap = 0, object_offset = 0; object_offset < map->objectInstancesFileLength; object_indexInMap++){
            if (match_uID == obj->unk14){
                if (match_indexInMap){
                    *match_indexInMap = object_indexInMap;
                }

                if (match_mapID){
                    *match_mapID = mapID;
                }

                if (arg3){
                    *arg3 = gMapActiveStreamMap->unk19;
                }
                if (arg4){
                    if ((u32) map_ptr >= (u32)&D_800B5468){ //If beyond mapID 80??
                        *arg4 = 1;
                        return obj;
                    }
                    *arg4 = 0;
                }
                
                return obj;
            }

            object_offset += obj->unk2 << 2;
            obj = (ObjCreateInfo *) (map->objectInstanceFile_ptr + object_offset);
        }
    }
    return 0;
}
#endif

#if 1
#pragma GLOBAL_ASM("asm/nonmatchings/map/func_8004454C.s")
#else

extern u32 D_800B96E4; //gBlockIndices_layerArrayEnd?

#define BLOCKS_TOLERANCE_Y 50

<<<<<<< HEAD
=======
//map_get_blockIndex_at_worldCoords?
>>>>>>> d9e60df8
s32 func_8004454C(f32 x, f32 y, f32 z) {
    s32 blockIndex;
    s8 loadedBlockIndex1;
    s8 loadedBlockIndex2;
    s8 loadedBlockIndex3;
    BlocksModel *block1;
    BlocksModel *block2;
    BlocksModel *block3;
    s32 gridX;
    s32 gridZ;
    s8 *nextLayer;
    s8 *blocksLayerIndices;
    s8 *temp_v1_4;
    s8 **layerB;
    
    gridX = floor_f(x / BLOCKS_GRID_UNIT) - gMapCurrentStreamCoordsX;
    gridZ = floor_f(z / BLOCKS_GRID_UNIT) - gMapCurrentStreamCoordsZ;
    
    if (gridX < 0 || gridX >= BLOCKS_GRID_SPAN){
        return -1;
    }
    if (gridZ < 0 || gridZ >= BLOCKS_GRID_SPAN){
        return -1;
    }
    
    blocksLayerIndices = gBlockIndices[0];    
    if (blocksLayerIndices[(gridZ * 16) + gridX] >= 0){
        loadedBlockIndex1 = blocksLayerIndices[blockIndex];
        block1 = gLoadedBlocks[loadedBlockIndex1];
        
        //Check if within bounds of block (along Y axis)
        if ((f32) (block1->minY - BLOCKS_TOLERANCE_Y) < y && y < (f32) (block1->maxY + BLOCKS_TOLERANCE_Y)) {
            return (s32) loadedBlockIndex1;
        }
    }
    
    layerB = &gBlockIndices[1]; //layer1?
    
    while (1){
        temp_v1_4 = *layerB;
        if (temp_v1_4[(gridZ * 16) + gridX] >= 0){
            loadedBlockIndex3 = temp_v1_4[blockIndex];
            block3 = gLoadedBlocks[loadedBlockIndex3];
            
            //Check if within bounds of block (along Y axis)
            if ((f32) (block3->minY - BLOCKS_TOLERANCE_Y) < y && y < (f32) (block3->maxY + BLOCKS_TOLERANCE_Y)) {
                return (s32) loadedBlockIndex3;
            }
        }
        
        *nextLayer = layerB + 4;
        layerB += 8;
        loadedBlockIndex2 = *(nextLayer + blockIndex);
        if (loadedBlockIndex2 >= 0){
            block2 = gLoadedBlocks[loadedBlockIndex2];
            
            //Check if within bounds of block (along Y axis)
            if ((f32) (block2->minY - BLOCKS_TOLERANCE_Y) < y && y < (f32) (block2->maxY + BLOCKS_TOLERANCE_Y)){
                return (s32) loadedBlockIndex2;
            }
        }
        
        if ((void *)layerB == &D_800B96E4){
            return -1;
        }
    }
}

#endif

/** get_block_world_space_origin? */
void func_8004478C(f32 worldX, f32 worldY, f32 worldZ, f32* blockWorldOriginX, f32* blockWorldOriginZ) {
    s32 worldGridX;
    s32 worldGridZ;

    worldGridX = floor_f(worldX / BLOCKS_GRID_UNIT);
    worldGridZ = floor_f(worldZ / BLOCKS_GRID_UNIT);
    
    *blockWorldOriginX = (f32) worldGridX * BLOCKS_GRID_UNIT;
    *blockWorldOriginZ = (f32) worldGridZ * BLOCKS_GRID_UNIT;
}

s16 map_get_map_id_from_xz_ws(f32 worldX, f32 worldZ){
    s32 gridX;
    s32 gridZ;
    GlobalMapCell *layer;

    gridX = floor_f(worldX / BLOCKS_GRID_UNIT) - gMapCurrentStreamCoordsX;
    gridZ = floor_f(worldZ / BLOCKS_GRID_UNIT) - gMapCurrentStreamCoordsZ;
    
    if (gridX < 0 || gridX >= 0x10){
        return -1;
    }
    if (gridZ < 0 || gridZ >= 0x10){
        return -1;
    }

    layer = gDecodedGlobalMap[0];
    return layer[gridZ*16 + gridX].mapID;
}

#if 1
#pragma GLOBAL_ASM("asm/nonmatchings/map/func_800448D0.s")
#else
s16 func_800448D0(s32 arg0) {
    s16 mapID;
    s16 var_v0;
    s16* var_a0;
    GlobalMapCell *cellInfo;
    s16* var_t2;
    GlobalMapCell *layer;
    s32 cellIndex;
    s32 cellIndex_2;
    s32 var_a2;
    s32 mapID_wasFound;
    s32 var_t1;
    u32 objects_data_end;
    u8 *object_ptr;
    ObjCreateInfo *obj;
    MAPSHeader* temp_v1;
    

    var_v0 = 0;
    layer = gDecodedGlobalMap[0];

    for (cellIndex = 0; cellIndex < BLOCKS_GRID_TOTAL_CELLS; cellIndex++){
        var_a2 = 0;
        cellInfo = &(layer[cellIndex]);
        while (var_a2 != 6){
            mapID = cellInfo->mapID;
            var_a2 += 2;
            if (mapID >= 0 && mapID < MAP_ID_MAX) {
                mapID_wasFound = 0;
                if (&gLoadedMapsDataTable[mapID] != 0) {
                    var_t1 = 0;
                    if (var_v0 > 0) {
                        // var_t2 = &sp20[0];

                        while(var_t1 != var_v0){
                            var_t1 += 1;
                            if (*var_t2 == mapID) {
                                mapID_wasFound = 1;
                                break;
                            }
                            var_t2 += 2;
                        }
                        
                    }
                    if (mapID_wasFound == 0) {
                        //(&sp20[0])[var_v0] = mapID;
                        var_v0 += 1;
                    }
                }
            }
            cellInfo += 2;
        }
    }
    
    cellIndex_2 = 0;
    if (var_v0 > 0) {
        //var_a0 = &sp20[0];
        while (cellIndex_2 != var_v0){
            mapID = *var_a0;
            cellIndex_2 += 1;
            temp_v1 = gLoadedMapsDataTable[mapID];
            if (temp_v1 != NULL) {
                object_ptr = (u8*)temp_v1->objectInstanceFile_ptr;
                objects_data_end = (u32)(temp_v1->objectInstancesFileLength + object_ptr);
    
                while (*object_ptr < objects_data_end){ //iterate through objects list
                    obj = (ObjCreateInfo*)object_ptr;
                    if (*object_ptr == arg0) //checking for particular object/offset in the object instance file?
                        return mapID;
                    object_ptr += obj->unk2 << 2; //move to next object in list
                }
                
            }
            var_a0 += 2;
        }
    }
    return -1;
}
#endif

MapHeader* func_80044A10(void) {
    return (MapHeader*)gLoadedMapsDataTable;
}
<<<<<<< HEAD

/** Assign object instance file length and get object instance file from map */
s32 func_80044A20(f32 worldX, f32 worldZ, s32* objectsFileLength) {
    s32 mapID;
    MapHeader *map;

    mapID = map_get_map_id_from_xz_ws(worldX, worldZ);
    if (mapID != -1){
      *objectsFileLength = gLoadedMapsDataTable[mapID]->objectInstancesFileLength;
      return (s32)gLoadedMapsDataTable[mapID]->objectInstanceFile_ptr;
    }
    return 0;
}

=======

/** Assign object instance file length and get object instance file from map */
s32 func_80044A20(f32 worldX, f32 worldZ, s32* objectsFileLength) {
    s32 mapID;
    MapHeader *map;

    mapID = map_get_map_id_from_xz_ws(worldX, worldZ);
    if (mapID != -1){
      *objectsFileLength = gLoadedMapsDataTable[mapID]->objectInstancesFileLength;
      return (s32)gLoadedMapsDataTable[mapID]->objectInstanceFile_ptr;
    }
    return 0;
}

>>>>>>> d9e60df8
/** Assign blockIndex from worldX/Z */
s32 func_80044A7C(s32 worldX, s32 worldZ, s32* blockIndex) {
    s8 *blocksLayer;
    s32 *new_var2;
      
    blocksLayer = gBlockIndices[0];
      
    worldX = floor_f((f32) worldX / BLOCKS_GRID_UNIT);
    worldZ = floor_f((f32) worldZ / BLOCKS_GRID_UNIT);
  
    new_var2 = &gMapCurrentStreamCoordsX;
      
    *blockIndex = blocksLayer[(worldZ - gMapCurrentStreamCoordsZ) * 16 + (worldX - *new_var2)];
    return 1;
}

/** Get Block from visGrid cell */
BlocksModel* func_80044B18(s32 visGridX, s32 visGridZ, s32 mapLayer) { 
    s8 *blocksLayer;
    s8 blockIndex;

    blocksLayer = gBlockIndices[mapLayer];
    
    if (visGridX < 0 || visGridZ < 0 || visGridX >= 0x10 || visGridZ >= 0x10){
        return 0;
    }

    blockIndex = blocksLayer[visGridZ*16 + visGridX];
    
    if (blockIndex < 0 || blockIndex >= gLoadedBlockCount)
        return 0;
    return (BlocksModel*)gLoadedBlocks[blockIndex];
}

/** Get visGrid layer */
s8* func_80044B98(s32 arg0) {
    return gBlockIndices[arg0];
}

/** Get Block from blockIndex */
BlocksModel* func_80044BB0(s32 blockIndex) {
    if (blockIndex < 0 || blockIndex >= gLoadedBlockCount) {
        return 0;
    }
    return gLoadedBlocks[blockIndex];
}

//Camera and frustum related?
#pragma GLOBAL_ASM("asm/nonmatchings/map/func_80044BEC.s")

#pragma GLOBAL_ASM("asm/nonmatchings/map/func_800451A0.s")

void func_8004530C(void) {
    D_800B979E = 0;
    D_800B9794 = 0;
}

#pragma GLOBAL_ASM("asm/nonmatchings/map/some_cell_func.s")

#if 1
#pragma GLOBAL_ASM("asm/nonmatchings/map/func_80045600.s")
#else
typedef struct {
    /*0x0*/  u8 *data;
    /*0x4*/  s32 byteLength;
    /*0x8*/  s32 bitLength;
    /*0xC*/  s32 capacity;
    /*0x10*/ s32 bitPos;
} BitStream;

s32 bitstream_read(s32, u8);
void bitstream_set_pos(s32, s32, s16, s16);
extern char D_8009A614;
extern s8 *D_800B9700;
extern s16 *D_800B97A0;

s32 func_80045600(s32 arg0, BitStream *stream, s16 arg2, s16 arg3, s16 arg4) {
    s8 bitPosIndex;

    
    bitPosIndex = *(arg2 + (arg3 * 0x10) + &D_800B9700[arg4]);
    
    if (bitPosIndex >= 0) {
        bitstream_set_pos((s32)stream, D_800B97A0[bitPosIndex] + arg0, arg2, arg3);
        return bitstream_read((s32)stream, 1);
    }
    diPrintf(&D_8009A614, arg2, arg3);
    return 0;
}
#endif

#pragma GLOBAL_ASM("asm/nonmatchings/map/func_800456AC.s")

u8 is_sphere_in_frustum(Vec3f *v, f32 radius)
{
    u8 i;

    for (i = 0; i < 5; i++)
    {
        if (gFrustumPlanes[i].x * (v->x - gWorldX) +
            gFrustumPlanes[i].y * v->y +
            gFrustumPlanes[i].z * (v->z - gWorldZ) +
            gFrustumPlanes[i].d +
            radius
            < 0.0f)
        {
            return FALSE;
        }
    }

    return TRUE;
}

#if 1
#pragma GLOBAL_ASM("asm/nonmatchings/map/map_load_streammap.s")
#else
void func_8004BD40(MAPSHeader*, s32, s32, s32); //Unsure of argument types, especially last one
extern s32 *gFile_MAPS_TAB;
extern MAPSHeader *gMapActiveStreamMap;

typedef struct {
/*00*/ u32 header;
/*04*/ u32 blockIDs;
/*08*/ u32 gridA1;
/*0c*/ u32 gridA2;
/*10*/ u32 objCreateInfo;
/*14*/ u32 gridB1;
/*18*/ u32 gridB2;
/*1c*/ u32 end;
} MapTab;

/* 
    arg1 = 0 when I was testing!
*/
MAPSHeader* map_load_streammap(s32 mapID, s32 arg1) {
    s32 new_var;
    s32 map_size;
    s32 temp_a0;
    s32 map_start;
    s32 objectsCount_oneEighth;
    s32 temp_t4;
    s32 temp_t6;
    s32 gridB_size;
    int objectsMallocSize;
    s32 var_v0;
    MapTab *mapTab;
    s8 *temp_t7_2;
    u8 *map;
    void *temp_t3;


    
    mapTab = (MapTab *)(&gFile_MAPS_TAB + (mapID * 7));
    
    map_start = mapTab->header;
    map_size = mapTab->end - map_start;
    queue_load_file_region_to_ptr((void *) gMapReadBuffer, MAPS_BIN, map_start, sizeof(MAPSHeader));
    gMapActiveStreamMap = (MAPSHeader *) gMapReadBuffer;
    
    gridB_size = gMapActiveStreamMap->gridB_sixteenthSize * 16;
    objectsCount_oneEighth = gMapActiveStreamMap->objectInstanceCount >> 3;
    objectsMallocSize = objectsCount_oneEighth + 1;
    map = malloc(((gridB_size << 1) + map_size) + objectsMallocSize, 5, 0);
    
    gMapActiveStreamMap = (MAPSHeader *) map;
    queue_load_file_region_to_ptr((void *) map, MAPS_BIN, map_start, map_size);
    
    temp_a0 = objectsCount_oneEighth + 1;
    temp_t4 = objectsMallocSize & 3;

    //Setting up pointers to the 7 MAPS files (excluding the header) (and EOF)
    gMapActiveStreamMap->blockIDs_ptr = (u32 *) gMapActiveStreamMap + mapTab->blockIDs;
    gMapActiveStreamMap->grid_A1_ptr = (s8 *) gMapActiveStreamMap + mapTab->gridA1;
    gMapActiveStreamMap->grid_A2_ptr = (s8 *) gMapActiveStreamMap + mapTab->gridA2;
    gMapActiveStreamMap->objectInstanceFile_ptr = (s32 *) gMapActiveStreamMap + mapTab->objCreateInfo;
    new_var = temp_t4;
    gMapActiveStreamMap->grid_B1_ptr = (s8 *) gMapActiveStreamMap + mapTab->gridB1;
    gMapActiveStreamMap->grid_B2_ptr = (s8*)(gMapActiveStreamMap->grid_B1_ptr + gridB_size);    
    gMapActiveStreamMap->end_ptr = (s8*)(gMapActiveStreamMap->grid_B2_ptr + gridB_size);

    //Ack, this section needs reworking
    for (var_v0 = 0; var_v0 != temp_a0; var_v0++){
        gMapActiveStreamMap->end_ptr[var_v0] = 0;
    }
    
    gMapActiveStreamMap->originWorldX = 0.0f;
    gMapActiveStreamMap->originWorldZ = 0.0f;
    gMapActiveStreamMap->unk18 = 0;
    gMapActiveStreamMap->unk19 = 0;
    //It ignores the asset's stored length and calculates it instead
    gMapActiveStreamMap->objectInstancesFileLength = (u32)gMapActiveStreamMap->grid_B2_ptr - (u32)gMapActiveStreamMap->objectInstanceFile_ptr;
    gLoadedMapsDataTable[mapID] = gMapActiveStreamMap;
    
    if (arg1 == 0){
        func_80045FC4(gMapActiveStreamMap, (mapID * 0x8C) + (&D_800B5508), mapID, 0);
        gDLL_29_gplay->exports->func_15B8(mapID);
    }
    else{
        func_8004BD40(gMapActiveStreamMap, mapID, mapID, 0);
    }
    return gMapActiveStreamMap;
}

#endif

#pragma GLOBAL_ASM("asm/nonmatchings/map/map_load_streammap_add_to_table.s")

/** Returns one of the loaded maps' mapID (as defined in MAPINFO.bin) */
s32 func_80045D58(void) {
    return D_80092A94;
}

s32 map_find_streammap_index(s32 mapID_to_find) {
    s32 index;
    
    for (index = 0; index < gMapNumStreamMaps; index++){
        if ((gMapStreamMapTable[index].header != NULL) && (mapID_to_find == gMapStreamMapTable[index].mapID)) {
            return index;
        }
    }

    return -1;
}

#pragma GLOBAL_ASM("asm/nonmatchings/map/func_80045DC0.s")

/** free_mapID? */
void func_80045F48(s32 mapID) {
    if (gLoadedMapsDataTable[mapID]){
        func_80045FC4(gLoadedMapsDataTable[mapID], (mapID * 0x8C) + (&D_800B5508), mapID, 1);
        free(gLoadedMapsDataTable[mapID]);
        gLoadedMapsDataTable[mapID] = 0;
    }
}

#pragma GLOBAL_ASM("asm/nonmatchings/map/func_80045FC4.s")

void func_800462B0(){
}

/** Iterates over all the ObjCreateInfo in a map's object instance file, transforming the objects' coordinates from local coordinates to world-space coordinates */
void map_convert_objpositions_to_ws(MapHeader *map, f32 X, f32 Z) {
    u8 *ptr;
    s32 offset;
    ObjCreateInfo *obj;

    if (!map){
        return;
    }
    
    ptr = (u8*)map->objectInstanceFile_ptr;
    offset = 0; // current offset in MAPS object instance file data
    
    while (offset < map->objectInstancesFileLength){
        obj = (ObjCreateInfo*)ptr;
        obj->x += X;
        obj->z += Z;

        offset += obj->quarterSize << 2;
        ptr += obj->quarterSize << 2;
    }
}

#pragma GLOBAL_ASM("asm/nonmatchings/map/func_80046320.s")

#pragma GLOBAL_ASM("asm/nonmatchings/map/func_80046428.s")

void func_80046688(s32 arg0, s32 arg1) {
}

GlobalMapCell* func_80046698(s32 gridX, s32 gridZ) {
    GlobalMapCell *layer;    
    s32 cellIndex;
    
    layer = (GlobalMapCell *)&gDecodedGlobalMap[0];
    cellIndex = (gridZ * 16) + gridX;
    
    return &layer[cellIndex];
}

MapHeader* func_800466C0() {
    MapHeader* map;
    GlobalMapCell *layer;
    s32 mapID;

    layer = gDecodedGlobalMap[0];
    mapID = layer[119].mapID; //There should be 16*16 cells, so why this one specifically... centre cell?
    if (mapID < 0) {
        mapID = D_80092BBC;
    }
    if (mapID < 0) {
        return NULL;
    }
    
    map = gLoadedMapsDataTable[mapID];
    if (map != NULL) {
        D_80092BBC = (s32) mapID;
        gMapActiveStreamMap = map;
    }
    return map;
}

extern s16 gNumTRKBLKEntries;
s16 func_80046718() {
    return gNumTRKBLKEntries;
}

/** map_get_mapID_blocks_count? (Calculated by quickly comparing base blockID for this map and next map) */
s32 func_80046728(s32 mapID) {
    if (mapID < 0 || mapID >= gNumTRKBLKEntries)
        return 0;
    return gFile_TRKBLK[mapID + 1] - gFile_TRKBLK[mapID];
}

#pragma GLOBAL_ASM("asm/nonmatchings/map/init_global_map.s")

#pragma GLOBAL_ASM("asm/nonmatchings/map/map_read_layout.s")

void map_update_streaming();

void func_80046B58(f32 x, f32 y, f32 z) {
    u32 temp_t8;
    
    temp_t8 = UINT_80092a98;
    if (!(temp_t8 & 2) || temp_t8 & 0x800){
        D_800B97AC = x;
        D_800B97B0 = y;
        D_800B97B4 = z;
        UINT_80092a98 = temp_t8 | 2;
        if (UINT_80092a98 & 0x800){
            map_update_streaming();
        }
    }
}

#pragma GLOBAL_ASM("asm/nonmatchings/map/map_update_streaming.s")

/** Increment something */
void func_80047374(void) {
    D_80092A8C += 1;
    if (D_80092A8C >= 3) {
        D_80092A8C = 2;
    }
    UINT_80092a98 |= 0x4000;
}

/** Decrement something */
void func_800473BC(void) {
    D_80092A8C -= 1;
    if (D_80092A8C < -2) {
        D_80092A8C = -2;
    }
    UINT_80092a98 |= 0x4000;
}

#pragma GLOBAL_ASM("asm/nonmatchings/map/func_80047404.s")

void func_80047710(s32 arg0, s32 arg1, s32 arg2) {
}

void func_80047724(s32 arg0, s32 arg1, s32 arg2, s32 arg3) {
}

#pragma GLOBAL_ASM("asm/nonmatchings/map/func_8004773C.s")

s32 func_80048024() {
    return D_800B96A8;
}

void func_80048034(void) {
    D_800B96A8 = 0;
    D_800B4A70 = 0;
    D_800B4A72 = 0;
}

#pragma GLOBAL_ASM("asm/nonmatchings/map/func_80048054.s")

/** read_mapinfo_of_map_at_xz */
void func_800483BC(f32 worldX, f32 worldY, f32 worldZ) {
    s32 mapID;
    s32 mapInfoCount;
    MapInfo* mapInfo;
<<<<<<< HEAD

    mapID = map_get_map_id_from_xz_ws(worldX, worldZ);
    mapInfoCount = get_file_size(MAPINFO_BIN) / sizeof(MapInfo);

    if (mapID < 0 || !(mapID < mapInfoCount)) {
        D_800B96A8 = 0;
    } else {
        mapInfo = (MapInfo *)gMapReadBuffer;
        queue_load_file_region_to_ptr((void *) mapInfo, MAPINFO_BIN, mapID * (sizeof(MapInfo)), sizeof(MapInfo));
        D_800B96A8 = mapInfo->type;
    } 
    
    D_800B4A72 = 0;
    
    //Set values if it's a "mobile map" (the Galleon, "wctemplelift", etc)
    if (D_800B96A8 == 1) {
        D_800B4A70 = mapID;
        D_800B4A72 = mapInfo->mobileMapUnknown;
    }
}

s16 func_80048478(s32* arg0) {
    if (arg0) {
        *arg0 = (s32) D_800B4A70;
    }
    return D_800B4A72;
}

=======

    mapID = map_get_map_id_from_xz_ws(worldX, worldZ);
    mapInfoCount = get_file_size(MAPINFO_BIN) / sizeof(MapInfo);

    if (mapID < 0 || !(mapID < mapInfoCount)) {
        D_800B96A8 = 0;
    } else {
        mapInfo = (MapInfo *)gMapReadBuffer;
        queue_load_file_region_to_ptr((void *) mapInfo, MAPINFO_BIN, mapID * (sizeof(MapInfo)), sizeof(MapInfo));
        D_800B96A8 = mapInfo->type;
    } 
    
    D_800B4A72 = 0;
    
    //Set values if it's a "mobile map" (the Galleon, "wctemplelift", etc)
    if (D_800B96A8 == 1) {
        D_800B4A70 = mapID;
        D_800B4A72 = mapInfo->mobileMapUnknown;
    }
}

s16 func_80048478(s32* arg0) {
    if (arg0) {
        *arg0 = (s32) D_800B4A70;
    }
    return D_800B4A72;
}

>>>>>>> d9e60df8
s8 func_80048498(void) {
    return D_80092A8C;
}

#pragma GLOBAL_ASM("asm/nonmatchings/map/func_800484A8.s")

#pragma GLOBAL_ASM("asm/nonmatchings/map/func_800485FC.s")

#if 1
#pragma GLOBAL_ASM("asm/nonmatchings/map/block_load.s")
#else
extern u32 *gFile_BLOCKS_TAB;
extern u8 *gMapReadBuffer;
void block_load(s32 id, s32 param_2, s32 globalMapIdx, u8 queue)
{
    u32 allocSize;
    u32 offset;
    u32 compressedSize;
    u32 uncompressedSize;
    u8 *compressedData;
    Block *block;
    u8 *p;
    s32 n;
    s32 i;

    offset = gFile_BLOCKS_TAB[id];
    compressedSize = gFile_BLOCKS_TAB[id + 1] - offset;
    read_file_region(BLOCKS_BIN, gMapReadBuffer, offset, 0x10);

    uncompressedSize = *(u32*)gMapReadBuffer;
    allocSize = uncompressedSize + hits_get_size(id) + 0x8;
    block = malloc(allocSize, 5, NULL);
    if (block == NULL) {
        return;
    }

    compressedData = (u8*)block + allocSize - compressedSize - 0x10;
    compressedData = (u8*)((s32)compressedData - ((s32)compressedData % 16));
    // if ((s32)compressedData < 0) {
    //     // Align to 16 bytes
    //     u32 align = (u32)compressedData & 0xf;
    //     if (align != 0) {
    //         align -= 16;
    //     }
    //     compressedData -= align;
    // }

    read_file_region(BLOCKS_BIN, compressedData, offset, compressedSize);
    rarezip_uncompress(compressedData + 4, (u8*)block, allocSize);

    // Convert offsets to pointers
    block->vertices = (Vtx_t*)((u32)block->vertices + (u32)block);
    block->encodedTris = (EncodedTri*)((u32)block->encodedTris + (u32)block);
    block->shapes = (BlockShape*)((u32)block->shapes + (u32)block);
    block->unk_0x10 = (void*)((u32)block->unk_0x10 + (u32)block);
    block->tiles = (Block_0x0Struct*)((u32)block->tiles + (u32)block);

    func_8003CD6C(7);

    for (i = 0; i < block->textureCount; i++) {
        block->tiles[i].texture = texture_load(-((s32)block->tiles[i].texture | 0x8000), queue);
    }

    func_8003CD6C(6);

    block_setup_vertices(block);

    block->gdlGroups = (Gfx*)(block->gdlGroupsOffset + (u32)block);
    block_setup_gdl_groups(block);

    p = block->gdlGroups + block->shapeCount * 3;
    func_80048B14(block);

    if (block->vtxFlags & 0x8)
    {
        Vtx_t *vtx = align_8(p);
        Vtx_t *srcvtx = block->vertices;
        BlockShape *shape;

        block->vertices2[0] = vtx;
        block->vertices2[1] = &vtx[block->vtxCount];

        p = vtx + block->vtxCount * 2;

        shape = block->shapes;
        for (i = 0; i < block->vtxCount; i++)
        {
            if (shape->flags & 0x20000000) {
                vtx[i].ob[0] = (f32)srcvtx[i].ob[0];
                vtx[i].ob[1] = (srcvtx[i].ob[1] - block->elevation) * 20.0f;
                vtx[i].ob[2] = (f32)srcvtx[i].ob[2];
            } else {
                vtx[i].ob[0] = srcvtx[i].ob[0];
                vtx[i].ob[1] = srcvtx[i].ob[1];
                vtx[i].ob[2] = srcvtx[i].ob[2];
            }

            vtx[i].cn[0] = srcvtx[i].cn[0];
            vtx[i].cn[1] = srcvtx[i].cn[1];
            vtx[i].cn[2] = srcvtx[i].cn[2];
            vtx[i].cn[3] = srcvtx[i].cn[3];
            vtx[i].tc[0] = srcvtx[i].tc[0];
            vtx[i].tc[1] = srcvtx[i].tc[1];
            vtx[i].flag = srcvtx[i].flag;

            if (i >= shape[1].vtxBase) {
                shape++;
            }
        }

        bcopy(block->vertices2[0], block->vertices2[1], block->vtxCount * sizeof(Vtx_t));
    }
    else
    {
        block->vertices2[0] = block->vertices;
        block->vertices2[1] = block->vertices;
    }

    p = align_4(p);
    block->unk_0x28 = p;

    n = block_setup_textures(block);

    p = align_2(p + n);
    block->xzBitmap = p;
    block_setup_xz_bitmap(block);

    p = align_8(p + block->unk_0x34 * sizeof(s16));
    block_load_hits(block, id, queue, p);

    if (queue) {
        queue_block_emplace(1, block, id, param_2, globalMapIdx);
    } else {
        block_emplace(block, id, param_2, globalMapIdx);
    }
}
#endif

#pragma GLOBAL_ASM("asm/nonmatchings/map/func_80048B14.s")

#pragma GLOBAL_ASM("asm/nonmatchings/map/func_80048C24.s")

typedef struct {
/*00*/ u8 unk0;
/*01*/ u8 unk1;
/*02*/ u8 unk2;
/*03*/ u8 unk3;
/*04*/ u8 unk4;
/*05*/ u8 unk5;
/*06*/ u8 unk6;
/*07*/ u8 unk7;
/*08*/ u8 unk8;
/*09*/ u8 unk9;
} MapsUnk_800B97C0;

extern MapsUnk_800B97C0 *D_800B97C0;
extern s16 D_800B97C4;

s32 func_80048D58(u8 arg0, u8 arg1, u8 arg2, u8 arg3) {
    MapsUnk_800B97C0 *temp;
    s32 index;
    
    for (index = 0; index < D_800B97C4; index++){
        if ((arg0 == D_800B97C0[index].unk0) && 
            (arg1 == D_800B97C0[index].unk1) && 
            (arg2 == D_800B97C0[index].unk2) && 
            (arg3 == D_800B97C0[index].unk6)){
            return index;
        }
    }
    
    return -1;
}

#pragma GLOBAL_ASM("asm/nonmatchings/map/func_80048E04.s")

#pragma GLOBAL_ASM("asm/nonmatchings/map/func_80048F58.s")

void block_emplace(BlocksModel *block, s32 id, s32 param_3, s32 globalMapIdx)
{
    s32 slot;
    s8 *ptr;

    for (slot = 0; slot < gLoadedBlockCount; slot++) {
        if (gLoadedBlockIds[slot] == -1) {
            break;
        }
    }


    if (slot == gLoadedBlockCount) {
        gLoadedBlockCount++;
    }

    ptr = gBlockIndices[globalMapIdx];
    ptr[param_3] = slot;
    
    gLoadedBlocks[slot] = block;
    gLoadedBlockIds[slot] = id;
    gBlockRefCounts[slot] = 1;

    if (block->unk_3e != 0) {
        block_compute_vertex_colors(block, 0, 0, 1);
    }

    func_80058F3C();
}

// close
#if 1
#pragma GLOBAL_ASM("asm/nonmatchings/map/block_setup_gdl_groups.s")
#else
void _block_setup_gdl_groups(Block *block)
{
    s32 i;

    for (i = 0; i < block->shapeCount; i++)
    {
        BlockShape *shape;
        Texture *texture;
        s16 texFlags = 0;
        u32 flags;
        Gfx *mygdl;

        block->shapes[i].unk_0x16 = 0xff;
        
        shape = &block->shapes[i];
        flags = shape->flags;

        if (shape->tileIdx0 == 0xff) {
            texture = NULL;
        } else {
            texture = block->tiles[shape->tileIdx0].texture;
            if (texture != NULL) {
                texFlags = texture->flags;
            }
        }

        if (!(flags & 0x400) && (flags & 0x1000000)) {
            flags |= 0x1a;
        }

        if (texFlags & 0x80) {
            flags |= 0x2;
        }

        if (flags != 0) {
            flags &= ~0x1;
        } else {
            flags |= 0x1;
        }

        flags |= 0x2;

        if (flags & 0x400)
        {
            if (flags & 0x200)
            {
                flags &= ~0x200;
                func_8003E9B4(0x4);
            }
            else
            {
                if ((flags & 0x2000) || (flags & 0x4) || (flags & 0x100000)) {
                    flags |= 0x4;
                } else {
                    func_8003E9B4(0x4);
                }
            }
        }

        mygdl = &block->gdlGroups[i * 3];
        func_8003DC04(&mygdl, texture, flags | 0x80000000, 0, 1, 5);

        if ((flags & 0x2000) && texture != NULL && (texture->flags & 0xc000))
        {
            mygdl = &block->gdlGroups[i * 3];
            gSPLoadGeometryMode(mygdl++, G_ZBUFFER | G_SHADE | G_SHADING_SMOOTH);
            if (texture->flags & 0xc000) {
                // TODO: decode constants
                gDPSetCombine(mygdl++, 0x22aa07, 0x1410933f);
            } else {
                gDPSetCombine(mygdl++, 0x45d207, 0x140cff36);
            }
            gDPSetOtherMode(mygdl++,
                G_PM_NPRIMITIVE | G_CYC_2CYCLE | G_TP_PERSP | G_TD_CLAMP | G_TL_TILE | G_TT_NONE | G_TF_BILERP | G_TC_FILT | G_CK_NONE | G_CD_MAGICSQ | G_AD_PATTERN,
                0x1049d8);
        }

        if (flags & 0x400) {
            func_8003E9D0(0x4);
        }
    }
}
#endif

#if 1
#pragma GLOBAL_ASM("asm/nonmatchings/map/block_setup_vertices.s")
#else
extern f32 FLOAT_8009a9c4; // 8191.0f
void _block_setup_vertices(Block *block)
{
    s32 i;

    for (i = 0; i < block->shapeCount; i++)
    {
        BlockShape *shape = &block->shapes[i];
        EncodedTri *ptri = &block->encodedTris[shape->triBase];
        EncodedTri *ptriend = &block->encodedTris[shape[1].triBase];
        Vtx_t *pverts = &block->vertices[shape->vtxBase];

        for (; ptri < ptriend; ptri++)
        {
            Vtx_t *verts[3];
            s16 vx[3];
            s16 vy[3];
            s16 vz[3];
            f32 nx, ny, nz;
            s32 inx, iny, inz;
            s32 j;
            f32 mag;
            u8 v0, v1, v2;

            v0 = ((u8*)ptri)[1];
            verts[0] = &pverts[v0];
            v1 = ((u8*)ptri)[2];
            verts[1] = &pverts[v1];
            v2 = ((u8*)ptri)[3];
            verts[2] = &pverts[v2];

            ptri->d0 = (v2 << 13) | (v1 << 7) | (v0 << 1);
            ptri->d1 = 0;


            for (j = 0; j < 3; j++)
            {
                vx[j] = verts[j]->ob[0];
                vy[j] = verts[j]->ob[1];
                vz[j] = verts[j]->ob[2];
            }

            nx = (vz[0] - vz[1]) * vy[2] + vy[0] * (vz[1] - vz[2]) + vy[1] * (vz[2] - vz[0]);
            ny = (vx[0] - vx[1]) * vz[2] + vz[0] * (vx[1] - vx[2]) + vz[1] * (vx[2] - vx[0]);
            nz = (vy[0] - vy[1]) * vx[2] + vx[0] * (vy[1] - vy[2]) + vx[1] * (vy[2] - vy[0]);
            mag = sqrtf(nx * nx + ny * ny + nz * nz);
            if (mag > 0.0f)
            {
                nx /= mag;
                ny /= mag;
                nz /= mag;
            }

            inx = nx * FLOAT_8009a9c4; /* 8191.0f */
            iny = ny * FLOAT_8009a9c4; /* 8191.0f */
            inz = nz * FLOAT_8009a9c4; /* 8191.0f */

            ptri->d0 |= inx << 18;
            ptri->d1 |= (iny & 0x3fff) << 4;
            ptri->d1 |= inz << 18;
            ptri->d1 |= 0x1;
        }

        if (shape->flags & 0x100000) {
            shape->flags |= 0x800;
        }
    }
}
#endif



/*
 * blocks_free?
 */
void func_800496E4(s32 blockIndex) {
    BlocksModel *block;
    s32 i;
    u8 runtimeValue;
    s32* temp_a0_2;

    if (blockIndex < 0) {
        return;
    }
    
    gBlockRefCounts[blockIndex] -= 1;
    if (gBlockRefCounts[blockIndex] == 0) {
        block = gLoadedBlocks[blockIndex];
        func_80048C24(block);
        gLoadedBlockIds[blockIndex] = -1;
        gLoadedBlocks[blockIndex] = NULL;
        if (block->unk_48 != 0) {
            func_80049FA8(block);
        }

        //Loop over facebatches and free them
        for (i = 0; i < block->faceBatch_count; i++){
            runtimeValue = (&block->ptr_faceBatches[i])->runtimeValue;
            if (runtimeValue != 0xFF) {
                func_80049D38(runtimeValue);
            }
        }

        //Loop over materials and free their textures
        for (i = 0; i < block->material_count; i++){
            texture_destroy((&block->ptr_materials[i])->textureID);
        }
        
        if ((u32*)block->unk_1c != NULL) {
            free((u32*)block->unk_1c);
        }
        
        func_80058F3C();
        free(block);
    }
}

u32 hits_get_size(s32 id) {
    u32 size = gFile_HITS_TAB[id + 1] - gFile_HITS_TAB[id];
    return size;
}

<<<<<<< HEAD
void* block_load_hits(BlocksModel *block, s32 blockID, u32 unused, HitsLine* hits_ptr) {
=======
HitsLine* block_load_hits(BlocksModel *block, s32 blockID, u32 unused, HitsLine* hits_ptr) {
>>>>>>> d9e60df8
    s32 hits_start;
    s32 hits_size;
    s32 lineIndex;
    HitsLine *line;

    hits_start = gFile_HITS_TAB[blockID];
    hits_size = gFile_HITS_TAB[blockID + 1] - hits_start;
    
    if (hits_size > 0) {
        block->ptr_hits_lines = hits_ptr;
        read_file_region(HITS_BIN, hits_ptr, hits_start, hits_size);        
        hits_ptr = (HitsLine*)((u8*)hits_ptr + hits_size);
    }
    block->hits_line_count = hits_size / sizeof(HitsLine);

    //This loops over the lines, checking whether their points' X/Z coordinates are in-bounds of their parent BLOCK
    //Potential optimisation: skip this by pre-processing the HITS.bin folder & ensuring all points are inbounds? (They are in Dec 2000's files, I think!)
    for (lineIndex = 0; lineIndex < block->hits_line_count; lineIndex++){
        line = &block->ptr_hits_lines[lineIndex];

        if (line->Ax < 0 || line->Bx < 0 || line->Ax > BLOCKS_GRID_UNIT || line->Bx > BLOCKS_GRID_UNIT) {
            line->settingsB = 0x40;
            line = &block->ptr_hits_lines[lineIndex];
        } 
        if (line->Az < 0 || line->Bz < 0 || line->Az > BLOCKS_GRID_UNIT || line->Bz > BLOCKS_GRID_UNIT) {
            line->settingsB = 0x40;
        }
    }
                
    block->unk_1c = 0;
    block->unk_3c = 0;
    block->flags &= 0xFFBF;
    
    return hits_ptr;
}

void func_800499B4(){
}

#pragma GLOBAL_ASM("asm/nonmatchings/map/func_800499BC.s")

#pragma GLOBAL_ASM("asm/nonmatchings/map/func_80049B84.s")

void func_80049CE4(u32 a0, s32 arg1, s32 arg2, s32 arg3, s32 arg4, s32 arg5, s32 arg6, s32 arg7, s32 arg8){
    UnkTextureStruct *temp_v0;

    temp_v0 = &D_800B97A8[a0];
    temp_v0->unk4 = arg1;
    temp_v0->unk6 = arg2;
    temp_v0->unkC = arg3;
    temp_v0->unkE = (s16) arg4; 
    temp_v0->unk14 = (s16) arg5; 
    temp_v0->unk16 = (s16) arg6; 
    temp_v0->unk1C = (s16) arg7; 
    temp_v0->unk1E = (s16) arg8; 
}
<<<<<<< HEAD

void func_80049D38(u32 arg0) {
    if ((s32) D_800B97A8[arg0].unk20 > 0) {
        D_800B97A8[arg0].unk20 -= 1;
    }
}

s32 func_80049D68(s32 arg0) {
    return (s32)&D_800B97A8[arg0];
=======

void func_80049D38(u32 arg0) {
    if ((s32) D_800B97A8[arg0].unk20 > 0) {
        D_800B97A8[arg0].unk20 -= 1;
    }
}

s32 func_80049D68(s32 arg0) {
    return (s32)&D_800B97A8[arg0];
}

#if 1
#pragma GLOBAL_ASM("asm/nonmatchings/map/func_80049D88.s")
#else
void func_8003E648(Texture*, u32, u32);

void func_80049D88() {
    s32 index;
    Texture *tex;
    BlockTexture *blockTex;
    
    for (index = 0; index < 0x100; index++){

        if ((&gBlockTextures[index])->refCount == 0){
            continue;
        }
        
        tex = (&gBlockTextures[index])->texture;
        if (tex && tex->levels != 0x14 && tex->unk_0xe != 0){
            blockTex = &gBlockTextures[index];
            func_8003E648(tex, blockTex->flags, blockTex->unk_0x4);
        }
    }
>>>>>>> d9e60df8
}

#pragma GLOBAL_ASM("asm/nonmatchings/map/block_setup_textures.s")

void func_8004A164(Texture*, s32);

void func_80049FA8(BlocksModel* block) {
    s32 index;
    u8 animatorID;
    FaceBatch* facebatch;

    for (index = 0; index < block->faceBatch_count; index++){
        facebatch = &block->ptr_faceBatches[index];
        if (facebatch->renderSettingBitfield & 0x10000) {
            animatorID = facebatch->animatorID;
            if (animatorID){
                func_8004A164(block->ptr_materials[facebatch->materialID].textureID, animatorID);
            }
        }
    }
}

s32 func_8004A058(Texture* tex, u32 flags, s32 arg2) {
    s32 index;
    s32 indexOfUnref;
    
    indexOfUnref = -1;
    for (index = 0; index < 0x14; index++){
        if ((&gBlockTextures[index])->refCount != 0 && 
            tex == (&gBlockTextures[index])->texture && 
            arg2 == (&gBlockTextures[index])->unk_0x14){
            
            indexOfUnref = index;
            break;
        }
    }
    
    if (indexOfUnref != -1){
        (&gBlockTextures[indexOfUnref])->refCount += 1;
        return indexOfUnref;
    }
    
    indexOfUnref = -1;
    for (index = 0; index < 0x14; index++){
        if ((&gBlockTextures[index])->refCount == 0){
            indexOfUnref = index;
            break;
        }
    }
    
    if (indexOfUnref != -1){
        gBlockTextures[indexOfUnref].refCount = 1;
        gBlockTextures[indexOfUnref].unk_0x4 = 0;
        gBlockTextures[indexOfUnref].flags = flags;
        gBlockTextures[indexOfUnref].texture = tex;
        gBlockTextures[indexOfUnref].unk_0x14 = arg2;
        return indexOfUnref;
    }
    return 0;
}

void func_8004A164(Texture *matchTexture, s32 matchParam) {
    s32 index;
    for (index = 0; index < 0x14; index++){
        if (matchTexture == gBlockTextures[index].texture && matchParam == gBlockTextures[index].unk_0x14){
            if (gBlockTextures[index].refCount > 0){
                gBlockTextures[index].refCount--;
            }
        }
    }
}

/** blocks_get_texture_by_some_value? */
Texture* func_8004A1E8(s32 match_value) {
    s32 blockIndex;
    BlocksModel *block;
    s32 textureIndex;
    
    for (blockIndex = 0; blockIndex < gLoadedBlockCount; blockIndex++){
        block = gLoadedBlocks[blockIndex];
        
        if (block){
            for (textureIndex = 0; textureIndex < block->unk_48; textureIndex++){
                if (match_value == (&block->unk_28[textureIndex])->unk02){
                    textureIndex = (&block->unk_28[textureIndex])->textureIndex;
                    return gBlockTextures[textureIndex].texture;
                }
            }
        }
    }
    return NULL;
}

Block_0x28Struct *func_8004A284(Block *block, u32 param_2)
{
    s32 i;

    for (i = 0; i < block->unk_0x48; i++)
    {
        if (block->unk_0x28[i].unk_0x2 == param_2) {
            return &block->unk_0x28[i];
        }
    }

    return NULL;
}

BlockTexture *func_8004A2CC(s32 idx)
{
    return &gBlockTextures[idx];
}

#pragma GLOBAL_ASM("asm/nonmatchings/map/block_setup_xz_bitmap.s")

/**
  * block_get_animator_vertex_count?
  *
  * (uses the animator object's world position to find the relevant block)
  */
s32 func_8004A528(Object* obj, u8 animatorID) {
    s32 index;
    s32 anim_vertex_count;
    BlocksModel *block;
    FaceBatch *facebatches;

    block = func_80044BB0(func_8004454C(obj->srt.transl.x, obj->srt.transl.y, obj->srt.transl.z));
    if (!block || !(block->flags & 8)){
        return 0;
    }
    
    anim_vertex_count = 0;
    facebatches = block->ptr_faceBatches;
    for (index = 0; index < block->faceBatch_count; index++){
        if (animatorID == (facebatches[index]).animatorID){
            anim_vertex_count += facebatches[index + 1].baseVertexID - facebatches[index].baseVertexID;
        }
    }
    
    return anim_vertex_count;
}

#pragma GLOBAL_ASM("asm/nonmatchings/map/func_8004A5D8.s")

#pragma GLOBAL_ASM("asm/nonmatchings/map/func_8004A67C.s")

#pragma GLOBAL_ASM("asm/nonmatchings/map/map_update_objects_streaming.s")

s32 func_8004AEFC(s32 mapID, s16 *arg1, s16 searchLimit) {
    s16 searchIndex;

    for (searchIndex = 0; searchIndex < searchLimit; searchIndex++){
        if (mapID == *(arg1 + searchIndex)){
            return 1;
        }
    }
    
    return 0;
}

#pragma GLOBAL_ASM("asm/nonmatchings/map/map_should_stream_load_object.s")

#pragma GLOBAL_ASM("asm/nonmatchings/map/func_8004B190.s")

/** map_should_object_load? */
s32 func_8004B4A0(ObjCreateInfo* obj, s32 arg1) {
    u8 gplayValue;

    gplayValue = gDLL_29_gplay->exports->func_143C(arg1);
<<<<<<< HEAD
    if (gplayValue == -1) {
=======
    if (gplayValue == -1) {// NOLINT
>>>>>>> d9e60df8
        return 0;
    }
    if (gplayValue != 0) {
        if (gplayValue < 9) {
            if ((obj->setup >> (gplayValue + 0x1F)) & 1) { //bitshift by 0x1f?? But setup is a byte value... hmm.
                return 0;
            }
        }
        else if ((obj->loadParamB >> (0x10 - gplayValue)) & 1) {
            return 0;
        }
    }
    return 1;
}

#if 1
#pragma GLOBAL_ASM("asm/nonmatchings/map/func_8004B548.s")
#else
void func_80012584(s32, u8, u32, ObjCreateInfo*, s32, s32, Object*, s32);
s32 func_8004B4A0(ObjCreateInfo*, s32);
void func_8004B710(s32, u32, u32);
s32 map_get_is_object_streaming_disabled();         /* extern */
s32 map_check_some_mapobj_flag(s32, u32);

void func_8004B548(MapHeader* map, s32 mapID, s32 arg2, Object* arg3) {
    u32 new_var;
    s32 objects_filesize;
    s32 object_count;
    s32 var_v1;
    s8 var_s6;
    u32 objects_offset;
    u32 objects_end;
    ObjCreateInfo *obj;
    u32 *temp_t1;
    
    temp_t1 = (u32 *) ((mapID * 0x8C) + (&D_800B5508));
    objects_filesize = temp_t1[arg2];
    
    if (objects_filesize != -1){
        if (arg3 != NULL){
            var_s6 = arg3->matrixIdx + 1;
        } else {
            var_s6 = map->unk19;
        }
        
        objects_offset = map->objectInstanceFile_ptr;
        objects_end = objects_filesize + objects_offset;
        obj = objects_offset;
        object_count = 0;

        while ((u32)&obj < objects_end){
            object_count ++;
            obj += obj->quarterSize * 4;
        }

        var_v1 = arg2 + 1;
        while (var_v1 < 0x21){
            if (temp_t1[var_v1] != -1){
                break;
            }
            var_v1++;
        }
        
        obj = objects_end;
        objects_end = temp_t1[var_v1] + objects_offset;
        while (new_var < objects_end){
            if ((map_check_some_mapobj_flag(object_count, mapID) == 0) && (func_8004B4A0((ObjCreateInfo *) obj, mapID) != 0)){
                func_8004B710(object_count, mapID, 1);
                if (map_get_is_object_streaming_disabled() != 0){
                    func_80012584(0x3E, 4, 0, (ObjCreateInfo *) obj, mapID, object_count, arg3, (s32) var_s6);
                } else {
                    obj_create((ObjCreateInfo *) obj, 1U, mapID, object_count, arg3);
                }
            }
            object_count++;
            obj += obj->quarterSize * 4;
        }
    }
}
#endif

/**
 * Seems to be called when camera moves between grid cells?
 */
 void func_8004B710(s32 cellIndex_plusBitToCheck, u32 mapIndex, u32 arg2) {
    s32 cell_offset;
    s32 bit_at_index;
    MapHeader *map;

<<<<<<< HEAD
/**
 * Seems to be called when camera moves between grid cells?
 */
 void func_8004B710(s32 cellIndex_plusBitToCheck, u32 mapIndex, u32 arg2) {
    s32 cell_offset;
    s32 bit_at_index;
    MapHeader *map;

=======
>>>>>>> d9e60df8
    if (cellIndex_plusBitToCheck < 0) {
        return;
    }
    
    map = gLoadedMapsDataTable[mapIndex];
    
    cell_offset = cellIndex_plusBitToCheck >> 3; //upper part of arg0 used to choose cell within grid?
    bit_at_index = 1 << (cellIndex_plusBitToCheck & 7); //lower part of arg0 used to choose a bit from 0-7
    map->end_ptr[cell_offset] &= ~bit_at_index; //masks something to do with the grid cell?
    
    if (arg2 != 0) {
        map->end_ptr[cell_offset] |= bit_at_index; //sets a bit to do with the grid cell?
    }
}

s32 map_check_some_mapobj_flag(s32 cellIndex_plusBitToCheck, u32 mapIndex) {
    MapHeader *map;
    s32 bit_at_index;
    u32 cell_offset;
    
    if (cellIndex_plusBitToCheck < 0){
        return 0;
    }
    
    map = gLoadedMapsDataTable[mapIndex];
    cell_offset = cellIndex_plusBitToCheck >> 3;
    bit_at_index = 1 << (cellIndex_plusBitToCheck & 7);
    if (map->end_ptr[cell_offset] & bit_at_index){
        return 1;
    }
    if (cell_offset){
        //Could be related to "trackSetLoaded bit" print strings in RODATA?
    }
    return 0;
}

#if 1
#pragma GLOBAL_ASM("asm/nonmatchings/map/func_8004B7D0.s")
#else
/** Find curve by uID 
    arg1 unused?
*/
<<<<<<< HEAD
ObjCreateInfo *func_8004B7D0(s32 match_uID, u32 arg1){
    MAPSHeader **maps;
    MAPSHeader *map;
    s32 index;
    s32 length;
    u8 *ptr;
    ObjCreateInfo *obj;
    
    maps = gLoadedMapsDataTable;
    index = 0;    

    do {
        s32 offset; //Very odd, but it improves things when here! Could this have been a separate function that was inlined?
        
        map = maps[index];
        
        if (map != NULL){
            length = map->objectInstancesFileLength;
            ptr = (u8 *)map->objectInstanceFile_ptr;
            offset = 0;
            while (offset < length){
                obj = (ObjCreateInfo *) ptr;

                if (obj->objId == OBJ_curve && match_uID == obj->unk14){
                    return obj;
                }
                if (!obj->objId){
                }
                
                obj = (ObjCreateInfo *) ptr; //Strange to set this again here, but it seems to improve the match?
                offset += obj->unk2 << 2; 
                ptr += obj->unk2 << 2; 
            } 
        } 
        
=======
ObjCreateInfo *func_8004B7D0(s32 search_uID, u32 arg1){
    MapHeader **maps;
    MapHeader *map;
    s32 index;
    
    u8 *ptr;
    s32 offset;
    s16 objID;
    
    ObjCreateInfo *obj;
    
    maps = gLoadedMapsDataTable;
    index = 0;
    do {
        s32 offset;
        map = maps[index];
        
        if (map != NULL){
            ptr = (u8*)map->objectInstanceFile_ptr;
            offset = 0;
            
            while (offset < map->objectInstancesFileLength){       
                objID = ((ObjCreateInfo*)ptr)->objId;
                if (objID == OBJ_curve && ((ObjCreateInfo*)ptr)->uID == search_uID){
                    return ((ObjCreateInfo*)ptr);
                }
        
                offset += ((ObjCreateInfo*)ptr)->quarterSize << 2;
                ptr += ((ObjCreateInfo*)ptr)->quarterSize << 2;
            }
        } 
>>>>>>> d9e60df8
        index++;
    } while ((u32)map != (u32)&D_800B5508);
    
    return 0;
}
#endif
<<<<<<< HEAD
=======

/** map_find_checkpoint4_by_uID? 
  * "search_mapID == -1" searches through all maps instead of a specific mapID!
  */
ObjCreateInfo* func_8004B85C(s32 search_uID, s32 search_mapID) {
    MapHeader* map;
    s32 search_endID;

    u8 *ptr;
    s32 offset;
    
    s16 objID;
    
    if (search_mapID == -1) {
        search_mapID = 0;
        search_endID = 0x78;
    } else {
        search_endID = search_mapID + 1;
    }
    
    //Iterating over maps
    while (search_mapID < search_endID) {
        map = gLoadedMapsDataTable[search_mapID];

        //Iterating over map objects
        if (map) {
            
            ptr = (u8*)map->objectInstanceFile_ptr;
            offset = 0;
            
            while (offset < map->objectInstancesFileLength){       
                objID = ((ObjCreateInfo*)ptr)->objId;
                if (objID == OBJ_checkpoint4 && ((ObjCreateInfo*)ptr)->uID == search_uID){
                    return ((ObjCreateInfo*)ptr);
                }
        
                offset += ((ObjCreateInfo*)ptr)->quarterSize << 2;
                ptr += ((ObjCreateInfo*)ptr)->quarterSize << 2;
            }
        }
>>>>>>> d9e60df8

        search_mapID++;
    }

<<<<<<< HEAD
void func_8004B914(s32 mapID) {
    MapHeader *map;

    if ((mapID >= 0) && (mapID < 0x78)) {
        map = gLoadedMapsDataTable[mapID];
        if (map != NULL) {
            map->unk18 = 1;
        }
    }
}

=======
    return NULL;
}

void func_8004B914(s32 mapID) {
    MapHeader *map;

    if ((mapID >= 0) && (mapID < 0x78)) {
        map = gLoadedMapsDataTable[mapID];
        if (map != NULL) {
            map->unk18 = 1;
        }
    }
}

>>>>>>> d9e60df8
void func_8004B948(s32 arg0) {
    if (arg0 != 0) {
        UINT_80092a98 |= 0x200;
        return;
    }
    UINT_80092a98 &= ~0x200;
}

#pragma GLOBAL_ASM("asm/nonmatchings/map/func_8004B984.s")

#pragma GLOBAL_ASM("asm/nonmatchings/map/func_8004BC20.s")

#pragma GLOBAL_ASM("asm/nonmatchings/map/func_8004BD40.s")

#pragma GLOBAL_ASM("asm/nonmatchings/map/func_8004C040.s")

#pragma GLOBAL_ASM("asm/nonmatchings/map/block_compute_vertex_colors.s")

/** 
  * Warps the player to coordinates stored in WARPTAB.bin 
  */
void warpPlayer(s32 warpID, s8 fadeToBlack) {
    Warp *warp;
    Warp *mostRecentWarp;

    warp = (Warp*)gMapReadBuffer;
    queue_load_file_region_to_ptr((void*)warp, WARPTAB_BIN, warpID << 4, sizeof(Warp));
    mostRecentWarp = (Warp*)&D_800B4A60;
  
    mostRecentWarp->coord.x = warp->coord.x;
    mostRecentWarp->coord.y = warp->coord.y;
    mostRecentWarp->coord.z = warp->coord.z;
    mostRecentWarp->layer = warp->layer;
    
    D_800B4A5C = (s16) warpID;
    D_800B4A58 = 1;
    D_800B4A59 = fadeToBlack;
    
    if (D_800B4A59 != 0) {
        gDLL_28_screen_fade->exports->fade(0x28, SCREEN_FADE_BLACK);
    }
    gDLL_minic->exports->func[4].asVoid();
    gDLL_minic->exports->func[1].asVoid();
    gDLL_8->exports->func[1].asVoid();
    gDLL_7_newday->exports->func1.asVoid();
    gDLL_newclouds->exports->func[1].asVoid();
    gDLL_newstars->exports->func[0].asVoid();
}

/** 
    Called every frame!
    Seems to start a fade-out followed by a warp
*/
void func_8004D328() {
    SimilarToWarp* var_a2;
    Warp* var_v0;
    u8 temp2;
    u8 temp1;

    var_a2 = (SimilarToWarp*)gDLL_29_gplay->exports->func_F04();
    
    //Start fade?
    if (D_800B4A5E != -1) { //timer started?
        
        D_80092A78 -= 1; //Decrement timer
        if (D_80092A78 < 0) { //When timer less than zero, fade to black
            if ((D_800B4A5E >= 0) && (D_800B4A59 != 0)) {
                gDLL_28_screen_fade->exports->fade_reversed(0x1E, 1);
            }
            D_800B4A5E = -1; //stop timer?
        }
    }
    
    //Warp after fade?
    if (D_800B4A58 == 0)
        return;
        
    if (gDLL_28_screen_fade->exports->is_complete() || D_800B4A59 == 0){
        var_v0 = (Warp*)&D_800B4A60;
        D_800B4A58 = 0;
        var_a2->coord.x = var_v0->coord.x;
        var_a2->coord.y = var_v0->coord.y;
        var_a2->coord.z = var_v0->coord.z;
        var_a2->layer[1] = (s8)var_v0->layer;
        func_800143A4();
        D_800B4A5E = D_800B4A5C;
        D_800B4A5C = -1;
        D_80092A78 = 8;
    }
}

#pragma GLOBAL_ASM("asm/nonmatchings/map/func_8004D470.s")

#pragma GLOBAL_ASM("asm/nonmatchings/map/func_8004D698.s")

#pragma GLOBAL_ASM("asm/nonmatchings/map/func_8004D844.s")

void func_8004D880(Object *arg0) {
    ObjectStruct64* temp_v0;

    if (arg0->ptr0x64 != NULL) {
        arg0->ptr0x64->flags &= ~0x20;
    }
}

#pragma GLOBAL_ASM("asm/nonmatchings/map/func_8004D8A4.s")

void func_8004D974(s32 arg0) {
    D_80092BE8 = (s8) arg0;
}

void func_8004D984(s32 arg0) {
    D_80092BE8 = 1;
}

void func_8004D99C(s32 arg0) {
    D_80092BF8 = arg0;
}

void func_8004D9AC(s32 arg0) {
}

#pragma GLOBAL_ASM("asm/nonmatchings/map/func_8004D9B8.s")

#pragma GLOBAL_ASM("asm/nonmatchings/map/func_8004DABC.s")

#pragma GLOBAL_ASM("asm/nonmatchings/map/func_8004DBAC.s")

#pragma GLOBAL_ASM("asm/nonmatchings/map/func_8004E540.s")

#if 1
#pragma GLOBAL_ASM("asm/nonmatchings/map/func_8004E64C.s")
#else
void func_8005BCE0(Object *object, u32 param_2, Gfx **gdl, Mtx **rspMtxs, u32 param_5, u32 param_6, u32 param_7, f32 y, u32 idx);
void _func_8004E64C(Object *object, Gfx **gdl, Mtx **rspMtxs, u32 param_4, u32 param_5)
{
    ObjectStruct64 *unk;
    Vec3f v0;
    Vec3f v1;

    unk = object->ptr0x64;
    if (unk->gdl != NULL)
    {
        if (unk->flags & 0x20)
        {
            bcopy(&object->srt.transl, &v0, sizeof(Vec3f));
            bcopy(&object->positionMirror, &v1, sizeof(Vec3f));
            bcopy(&unk->tr, &object->srt.transl, sizeof(Vec3f));

            if (object->parent != NULL) {
                transform_point_by_object(unk->tr.x, unk->tr.y, unk->tr.z, &unk->tr.x, &unk->tr.y, &unk->tr.z, object->parent);
            } else {
                bcopy(&unk->tr, &object->positionMirror, sizeof(Vec3f));
            }
        }

        if (unk->flags & 0x8) {
            // This function seems to be responsible for drawing shadows.
            func_8005BCE0(object, *(s16*)0x80092c18, gdl, rspMtxs, param_4, param_5, *(s8*)0x800bb170, *(f32*)0x800bb18c, unk->flags & 0x3);
        }

        if (unk->flags & 0x20) {
            bcopy(&v0, &object->srt.transl, sizeof(Vec3f));
            bcopy(&v1, &object->positionMirror, sizeof(Vec3f));
        }
    }
}
#endif

#pragma GLOBAL_ASM("asm/nonmatchings/map/func_8004E7A8.s")

#pragma GLOBAL_ASM("asm/nonmatchings/map/func_8004EEC0.s")

#pragma GLOBAL_ASM("asm/nonmatchings/map/func_8004F378.s")

s32 func_8004FA3C(s32 arg0) {
    return 0;
}

s32 func_8004FA4C(void) {
    return 0;
}

#pragma GLOBAL_ASM("asm/nonmatchings/map/func_8004FA58.s")

#pragma GLOBAL_ASM("asm/nonmatchings/map/func_800502AC.s")

#pragma GLOBAL_ASM("asm/nonmatchings/map/func_80050B88.s")

#pragma GLOBAL_ASM("asm/nonmatchings/map/func_800511E8.s")

#pragma GLOBAL_ASM("asm/nonmatchings/map/func_800516BC.s")

#pragma GLOBAL_ASM("asm/nonmatchings/map/func_80051944.s")

#if 1
#pragma GLOBAL_ASM("asm/nonmatchings/map/func_80051C54.s")
#else
void func_80051C54(Vec3f* A, Vec3f* B, Vec3f* C, Vec3f* D) {
    f32 sp8;
    f32 sp4;
    f32 sp0;
    f32 temp_fa0;
    f32 temp_fa1;
    f32 temp_ft0;
    f32 temp_ft4;
    f32 temp_ft5;
    f32 temp_fv0;
    f32 temp_fv1;
    
    temp_fv0 = C->x - A->x;
    temp_fa0 = C->y - A->y;
    temp_ft4 = C->z - A->z;
    sp0 = B->x - A->x;
    sp4 = B->y - A->y;
    sp8 = B->z - A->z;
    
    D->x = (sp4 * temp_ft4) - (sp8 * temp_fa0);
    D->y = -((sp0 * temp_ft4) - (sp8 * temp_fv0));
    D->z = (sp0 * temp_fa0) - (sp4 * temp_fv0);

    // D->x = (((B->y - A->y) * (C->z - A->z)) - ((B->z - A->z) * (C->y - A->y)));
    // D->y = -(((B->x - A->x) * (C->z - A->z)) - ((B->z - A->z) * (C->x - A->x)));
    // D->z = (((B->x - A->x) * (C->y - A->y)) - ((B->y - A->y) * (C->x - A->x)));
}
#endif
<<<<<<< HEAD

s32 func_80051CFC(Vec3f* arg0, Vec3f* arg1) {
    s32 var_v1;
    float product;

=======

s32 func_80051CFC(Vec3f* arg0, Vec3f* arg1) {
    s32 var_v1;
    float product;

>>>>>>> d9e60df8
    var_v1 = 1;
    if (D_80092BFC != 0) {
        return 1;
    }
    
    //Check for negative dot product?
    product = (arg0->x * arg1->x) + (arg0->y * arg1->y) + (arg0->z * arg1->z);
    if (product < 0.0f) {
        var_v1 = -1;
    }
    return var_v1;
}

#pragma GLOBAL_ASM("asm/nonmatchings/map/func_80051D68.s")

#pragma GLOBAL_ASM("asm/nonmatchings/map/func_80051F64.s")

#pragma GLOBAL_ASM("asm/nonmatchings/map/func_80052148.s")

/** 
  * Seems to have something to do with getting the dot product of two vectors?
  */
void func_80052230(Vec3f *A, Vec3f *B, f32 *arg2)
{
    f32 AdotB;
    f32 AdotA;
    f32 BdotB;
    f32 product;
    Vec3f *Acopy;
    
    Acopy = A;
    AdotB = ((A->x * B->x) + (A->y * B->y)) + (A->z * B->z);
    product = (A->x * Acopy->x) + (A->y * A->y) + (A->z * A->z);
    AdotA = product;
    BdotB = ((B->x * B->x) + (B->y * B->y)) + (B->z * B->z);
    product = AdotA * BdotB;
    
    if (product){
        BdotB = sqrtf(product);
    }
    if (BdotB != 0){
        *arg2 = AdotB / BdotB;
        return;
    }
    *arg2 = 0;
}

#pragma GLOBAL_ASM("asm/nonmatchings/map/func_80052300.s")

#pragma GLOBAL_ASM("asm/nonmatchings/map/func_80052644.s")

#pragma GLOBAL_ASM("asm/nonmatchings/map/func_800528AC.s")<|MERGE_RESOLUTION|>--- conflicted
+++ resolved
@@ -1,4 +1,5 @@
 #include "common.h"
+#include "sys/map.h"
 #include "sys/map.h"
 
 void dl_set_all_dirty(void) {
@@ -754,10 +755,7 @@
 
 #define BLOCKS_TOLERANCE_Y 50
 
-<<<<<<< HEAD
-=======
 //map_get_blockIndex_at_worldCoords?
->>>>>>> d9e60df8
 s32 func_8004454C(f32 x, f32 y, f32 z) {
     s32 blockIndex;
     s8 loadedBlockIndex1;
@@ -945,7 +943,6 @@
 MapHeader* func_80044A10(void) {
     return (MapHeader*)gLoadedMapsDataTable;
 }
-<<<<<<< HEAD
 
 /** Assign object instance file length and get object instance file from map */
 s32 func_80044A20(f32 worldX, f32 worldZ, s32* objectsFileLength) {
@@ -960,22 +957,6 @@
     return 0;
 }
 
-=======
-
-/** Assign object instance file length and get object instance file from map */
-s32 func_80044A20(f32 worldX, f32 worldZ, s32* objectsFileLength) {
-    s32 mapID;
-    MapHeader *map;
-
-    mapID = map_get_map_id_from_xz_ws(worldX, worldZ);
-    if (mapID != -1){
-      *objectsFileLength = gLoadedMapsDataTable[mapID]->objectInstancesFileLength;
-      return (s32)gLoadedMapsDataTable[mapID]->objectInstanceFile_ptr;
-    }
-    return 0;
-}
-
->>>>>>> d9e60df8
 /** Assign blockIndex from worldX/Z */
 s32 func_80044A7C(s32 worldX, s32 worldZ, s32* blockIndex) {
     s8 *blocksLayer;
@@ -1358,7 +1339,6 @@
     s32 mapID;
     s32 mapInfoCount;
     MapInfo* mapInfo;
-<<<<<<< HEAD
 
     mapID = map_get_map_id_from_xz_ws(worldX, worldZ);
     mapInfoCount = get_file_size(MAPINFO_BIN) / sizeof(MapInfo);
@@ -1387,36 +1367,6 @@
     return D_800B4A72;
 }
 
-=======
-
-    mapID = map_get_map_id_from_xz_ws(worldX, worldZ);
-    mapInfoCount = get_file_size(MAPINFO_BIN) / sizeof(MapInfo);
-
-    if (mapID < 0 || !(mapID < mapInfoCount)) {
-        D_800B96A8 = 0;
-    } else {
-        mapInfo = (MapInfo *)gMapReadBuffer;
-        queue_load_file_region_to_ptr((void *) mapInfo, MAPINFO_BIN, mapID * (sizeof(MapInfo)), sizeof(MapInfo));
-        D_800B96A8 = mapInfo->type;
-    } 
-    
-    D_800B4A72 = 0;
-    
-    //Set values if it's a "mobile map" (the Galleon, "wctemplelift", etc)
-    if (D_800B96A8 == 1) {
-        D_800B4A70 = mapID;
-        D_800B4A72 = mapInfo->mobileMapUnknown;
-    }
-}
-
-s16 func_80048478(s32* arg0) {
-    if (arg0) {
-        *arg0 = (s32) D_800B4A70;
-    }
-    return D_800B4A72;
-}
-
->>>>>>> d9e60df8
 s8 func_80048498(void) {
     return D_80092A8C;
 }
@@ -1838,11 +1788,7 @@
     return size;
 }
 
-<<<<<<< HEAD
-void* block_load_hits(BlocksModel *block, s32 blockID, u32 unused, HitsLine* hits_ptr) {
-=======
 HitsLine* block_load_hits(BlocksModel *block, s32 blockID, u32 unused, HitsLine* hits_ptr) {
->>>>>>> d9e60df8
     s32 hits_start;
     s32 hits_size;
     s32 lineIndex;
@@ -1899,17 +1845,6 @@
     temp_v0->unk1C = (s16) arg7; 
     temp_v0->unk1E = (s16) arg8; 
 }
-<<<<<<< HEAD
-
-void func_80049D38(u32 arg0) {
-    if ((s32) D_800B97A8[arg0].unk20 > 0) {
-        D_800B97A8[arg0].unk20 -= 1;
-    }
-}
-
-s32 func_80049D68(s32 arg0) {
-    return (s32)&D_800B97A8[arg0];
-=======
 
 void func_80049D38(u32 arg0) {
     if ((s32) D_800B97A8[arg0].unk20 > 0) {
@@ -1943,8 +1878,8 @@
             func_8003E648(tex, blockTex->flags, blockTex->unk_0x4);
         }
     }
->>>>>>> d9e60df8
-}
+}
+#endif
 
 #pragma GLOBAL_ASM("asm/nonmatchings/map/block_setup_textures.s")
 
@@ -2112,11 +2047,7 @@
     u8 gplayValue;
 
     gplayValue = gDLL_29_gplay->exports->func_143C(arg1);
-<<<<<<< HEAD
-    if (gplayValue == -1) {
-=======
     if (gplayValue == -1) {// NOLINT
->>>>>>> d9e60df8
         return 0;
     }
     if (gplayValue != 0) {
@@ -2206,17 +2137,6 @@
     s32 bit_at_index;
     MapHeader *map;
 
-<<<<<<< HEAD
-/**
- * Seems to be called when camera moves between grid cells?
- */
- void func_8004B710(s32 cellIndex_plusBitToCheck, u32 mapIndex, u32 arg2) {
-    s32 cell_offset;
-    s32 bit_at_index;
-    MapHeader *map;
-
-=======
->>>>>>> d9e60df8
     if (cellIndex_plusBitToCheck < 0) {
         return;
     }
@@ -2259,43 +2179,6 @@
 /** Find curve by uID 
     arg1 unused?
 */
-<<<<<<< HEAD
-ObjCreateInfo *func_8004B7D0(s32 match_uID, u32 arg1){
-    MAPSHeader **maps;
-    MAPSHeader *map;
-    s32 index;
-    s32 length;
-    u8 *ptr;
-    ObjCreateInfo *obj;
-    
-    maps = gLoadedMapsDataTable;
-    index = 0;    
-
-    do {
-        s32 offset; //Very odd, but it improves things when here! Could this have been a separate function that was inlined?
-        
-        map = maps[index];
-        
-        if (map != NULL){
-            length = map->objectInstancesFileLength;
-            ptr = (u8 *)map->objectInstanceFile_ptr;
-            offset = 0;
-            while (offset < length){
-                obj = (ObjCreateInfo *) ptr;
-
-                if (obj->objId == OBJ_curve && match_uID == obj->unk14){
-                    return obj;
-                }
-                if (!obj->objId){
-                }
-                
-                obj = (ObjCreateInfo *) ptr; //Strange to set this again here, but it seems to improve the match?
-                offset += obj->unk2 << 2; 
-                ptr += obj->unk2 << 2; 
-            } 
-        } 
-        
-=======
 ObjCreateInfo *func_8004B7D0(s32 search_uID, u32 arg1){
     MapHeader **maps;
     MapHeader *map;
@@ -2327,15 +2210,12 @@
                 ptr += ((ObjCreateInfo*)ptr)->quarterSize << 2;
             }
         } 
->>>>>>> d9e60df8
         index++;
     } while ((u32)map != (u32)&D_800B5508);
     
     return 0;
 }
 #endif
-<<<<<<< HEAD
-=======
 
 /** map_find_checkpoint4_by_uID? 
   * "search_mapID == -1" searches through all maps instead of a specific mapID!
@@ -2376,12 +2256,13 @@
                 ptr += ((ObjCreateInfo*)ptr)->quarterSize << 2;
             }
         }
->>>>>>> d9e60df8
 
         search_mapID++;
     }
 
-<<<<<<< HEAD
+    return NULL;
+}
+
 void func_8004B914(s32 mapID) {
     MapHeader *map;
 
@@ -2393,22 +2274,6 @@
     }
 }
 
-=======
-    return NULL;
-}
-
-void func_8004B914(s32 mapID) {
-    MapHeader *map;
-
-    if ((mapID >= 0) && (mapID < 0x78)) {
-        map = gLoadedMapsDataTable[mapID];
-        if (map != NULL) {
-            map->unk18 = 1;
-        }
-    }
-}
-
->>>>>>> d9e60df8
 void func_8004B948(s32 arg0) {
     if (arg0 != 0) {
         UINT_80092a98 |= 0x200;
@@ -2635,19 +2500,11 @@
     // D->z = (((B->x - A->x) * (C->y - A->y)) - ((B->y - A->y) * (C->x - A->x)));
 }
 #endif
-<<<<<<< HEAD
 
 s32 func_80051CFC(Vec3f* arg0, Vec3f* arg1) {
     s32 var_v1;
     float product;
 
-=======
-
-s32 func_80051CFC(Vec3f* arg0, Vec3f* arg1) {
-    s32 var_v1;
-    float product;
-
->>>>>>> d9e60df8
     var_v1 = 1;
     if (D_80092BFC != 0) {
         return 1;
