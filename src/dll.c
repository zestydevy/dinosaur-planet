--- conflicted
+++ resolved
@@ -4,7 +4,6 @@
 
 #pragma GLOBAL_ASM("asm/nonmatchings/dll/func_8000BD1C.s")
 
-<<<<<<< HEAD
 void some_crash_setter(DLLInst * arg0, s32 arg1) {
     gLoadedDLLCount = arg1;
     gLoadedDLLList[0] = arg0;
@@ -14,16 +13,6 @@
 DLLInst * func_8000BDE8(u32 * arg0) {
     *arg0 = gLoadedDLLCount;
     return gLoadedDLLList[0];
-=======
-void some_crash_setter(s32 arg0, s32 arg1) {
-    D_800A7D14 = arg1;
-    D_800A7D10 = arg0;
-}
-
-s32 func_8000BDE8(s32 *arg0) {
-    *arg0 = (s32) D_800A7D14;
-    return D_800A7D10;
->>>>>>> f2f167ef
 }
 
 #pragma GLOBAL_ASM("asm/nonmatchings/dll/dll_load_deferred.s")
