#include "sys/main.h"

#include "PR/os.h"
#include "PR/sched.h"
#include "libnaudio/n_unkfuncs.h"
#include "sys/asset_thread.h"
#include "sys/controller.h"
#include "sys/crash.h"
#include "sys/exception.h"
#include "sys/fs.h"
#include "sys/gfx/map.h"
#include "sys/memory.h"
#include "sys/objects.h"
#include "sys/print.h"
#include "sys/rarezip.h"
#include "sys/menu.h"
#include "sys/fonts.h"
#include "sys/boot.h"
#include "sys/dl_debug.h"
#include "dll.h"
#include "constants.h"
#include "functions.h"
#include "bss.h"

// .data
const char *gGameBuildVersion = "1.3623";
const char *gGameBuildDateTime = "01/12/00 09:19";
const char *gGameBuildName = "dragon1";
char gDBVersion[] = "Version 2.8 14/12/98 15.30 L.Schuneman";
static u8 _unkBytes[] = { 
    0x00, 0x00, 0x00, 0x00, 0x00, 0x00, 0x00, 0x00, 
    0x00, 0x00, 0x00, 0x00, 0x00, 0x00, 0x00, 0x00, 
    0x00, 0x00, 0x00, 0x00, 0x00, 0x00, 0x00, 0x00, 
    0x00, 0x00, 0x00, 0x01
};
u8 D_8008C940 = 0;
u8 D_8008C944 = 0xFF;
/**
 * The index of the last inserted controller.
 *
 * For example, if one controller is inserted then this will be 0.
 * If no controllers are inserted, this will be -1.
 */
s8 gLastInsertedControllerIndex = 0;
s8 D_8008C94C = 0;
u8 delayByte = 1;
u8 delayByteMirror = 1;
f32 delayFloat = 1.0f;
f32 delayFloatMirror = 1.0f;
f32 inverseDelay = 1.0f;
f32 inverseDelayMirror = 1.0f;
s32 D_8008C968 = -1;
u8 alSynFlag = 0;
s32 D_8008C970 = 0;
<<<<<<< HEAD
DLLInst_28_screen_fade *gDLL_28_screen_fade = NULL;
DLLInst_2_Camera *gDLL_Camera = NULL;
DLLInst_3_ANIM *gDLL_ANIM = NULL;
DLLInst_7_newday *gDLL_7_newday = NULL;
DLLInst_Unknown *gDLL_8 = NULL;
DLLInst_Unknown *gDLL_newclouds = NULL;
DLLInst_Unknown *gDLL_newstars = NULL;
DLLInst_12_minic *gDLL_minic = NULL;
DLLInst_1_UI *gDLL_UI = NULL;
DLLInst_Unknown *gDLL_Race = NULL;
DLLInst_5_AMSEQ *gDLL_AMSEQ = NULL;
DLLInst_5_AMSEQ *gDLL_AMSEQ2 = NULL;
DLLInst_6_AMSFX *gDLL_AMSFX = NULL;
DLLInst_Unknown *gDLL_newlfx = NULL;
DLLInst_Unknown *gDLL_57 = NULL;
DLLInst_Unknown *gDLL_58 = NULL;
DLLInst_13_expgfx *gDLL_expgfx = NULL;
DLLInst_Unknown *gDLL_modgfx = NULL;
DLLInst_Unknown *gDLL_projgfx = NULL;
=======
DLLInst_28_screen_fade *gDLL_28_ScreenFade = NULL;
DLLInst_2_camera *gDLL_2_Camera = NULL;
DLLInst_3_animation *gDLL_3_Animation = NULL;
DLLInst_7_newday *gDLL_7_Newday = NULL;
DLLInst_8 *gDLL_8 = NULL;
DLLInst_9_newclouds *gDLL_9_Newclouds = NULL;
DLLInst_10_newstars *gDLL_10_Newstars = NULL;
DLLInst_12_minic *gDLL_12_Minic = NULL;
DLLInst_1_UI *gDLL_1_UI = NULL;
DLLInst_4_race *gDLL_4_Race = NULL;
DLLInst_5_AMSEQ *gDLL_5_AMSEQ = NULL;
DLLInst_5_AMSEQ *gDLL_5_AMSEQ2 = NULL;
DLLInst_6_AMSFX *gDLL_6_AMSFX = NULL;
DLLInst_11_newlfx *gDLL_11_Newlfx = NULL;
DLLInst_57 *gDLL_57 = NULL;
DLLInst_58 *gDLL_58 = NULL;
DLLInst_13_expgfx *gDLL_13_Expgfx = NULL;
DLLInst_14_modgfx *gDLL_14_Modgfx = NULL;
DLLInst_15_projgfx *gDLL_15_Projgfx = NULL;
>>>>>>> 586c81b5
DLLInst_16 *gDLL_16 = NULL;
DLLInst_17 *gDLL_17 = NULL;
DLLInst_18 *gDLL_18 = NULL;
DLLInst_20_screens *gDLL_20_Screens = NULL;
DLLInst_21_gametext *gDLL_21_Gametext = NULL;
DLLInst_22_subtitles *gDLL_22_Subtitles = NULL;
DLLInst_23 *gDLL_23 = NULL;
DLLInst_24_waterfx *gDLL_24_Waterfx = NULL;
DLLInst_25 *gDLL_25 = NULL;
DLLInst_26_curves *gDLL_26_Curves = NULL;
DLLInst_74_picmenu *gDLL_74_Picmenu = NULL;
DLLInst_75 *gDLL_75 = NULL;
DLLInst_27_head_turn *gDLL_27_HeadTurn = NULL;
DLLInst_29_gplay *gDLL_29_Gplay = NULL;
DLLInst_56 *gDLL_56 = NULL;
DLLInst_30_task *gDLL_30_Task = NULL;
DLLInst_31_flash *gDLL_31_Flash = NULL;
DLLInst_76 *gDLL_76 = NULL;
DLLInst_32 *gDLL_32 = NULL;
DLLInst_33 *gDLL_33 = NULL;
DLLInst_59_minimap *gDLL_59_Minimap = NULL;
DLLInst_54 *gDLL_54 = NULL;

s32 gTempDLLIds[3] = {-1, 53, 55};
void *gTempDLLInsts[3] = {NULL, NULL, NULL};
u8 D_8008CA30 = 0;

// .bss (800ae2a0)
BSS_GLOBAL GplayStruct7 *gGplayState;
BSS_GLOBAL BitTableEntry *gFile_BITTABLE;
BSS_GLOBAL s16 gSizeBittable;
BSS_GLOBAL struct Vec3_Int PlayerPosBuffer[60]; // seems to buffer player coords with "timestamp"
BSS_GLOBAL s32 PlayerPosBuffer_index;
BSS_GLOBAL u32 D_800AE674;
// official name: gfxBase
BSS_GLOBAL Gfx *gMainGfx[2];
// official name: gfx
BSS_GLOBAL Gfx *gCurGfx;
// official name: mtxBase
BSS_GLOBAL Mtx *gMainMtx[2];
// official name: mtx
BSS_GLOBAL Mtx *gCurMtx;
// official name: vtxBase
BSS_GLOBAL Vertex *gMainVtx[2];
// official name: vtx
BSS_GLOBAL Vertex *gCurVtx;
// official name: polBase
BSS_GLOBAL Triangle *gMainPol[2];
// official name: pol
BSS_GLOBAL Triangle *gCurPol;
BSS_GLOBAL OSSched osscheduler_;
BSS_GLOBAL u8 ossceduler_stack[OS_SC_STACKSIZE];
BSS_GLOBAL s8 D_800B09C0;
BSS_GLOBAL u8 gFrameBufIdx;
BSS_GLOBAL s8 gPauseState;
BSS_GLOBAL u8 D_800B09C3;
BSS_GLOBAL s8 D_800B09C4;

void func_8001440C(s32 arg0);
void clear_PlayerPosBuffer(void);
void game_init(void);
void init_bittable(void);
void game_tick_no_expansion(void);
void game_tick(void);
void func_80014074(void);
void alloc_frame_buffers(void);
void func_80013D80();
s8 func_800143FC();
void update_PlayerPosBuffer();
void test_write(void);
void check_dongle(void);

void mainproc(void *arg) {
    test_write(); // ROM write check
    game_init();

    while(TRUE) {
        check_dongle();  // copy protection check

        if (osMemSize != EXPANSION_SIZE) {
            game_tick_no_expansion();
        } else {
            game_tick();
        }

        thread_timer_tick();
    }
}

void game_init(void) {
    DLLInst_Unknown *temp_AMSEQ_DLL;
    s32 tvMode;
    DLLInst_Unknown *tmp3;

    init_memory();
    rarezip_init();
    create_asset_thread();

    if (0) {
    } else if (osTvType == OS_TV_PAL) {
        tvMode = OS_VI_PAL_LAN1;
    } else if (osTvType == OS_TV_MPAL) {
        tvMode = OS_VI_MPAL_LAN1;
    } else {
        tvMode = OS_VI_NTSC_LAN1;
    }

    osCreateScheduler(&osscheduler_, &ossceduler_stack[OS_SC_STACKSIZE], 0xD, tvMode, 1);
    start_pi_manager_thread();
    init_filesystem();
    create_3_megs_quues(&osscheduler_);
    alloc_frame_buffers();
    if (0) {};
    gFrameBufIdx = 0;
    gCurGfx = gMainGfx[gFrameBufIdx];
    gLastInsertedControllerIndex = init_controller_data();
    start_controller_thread(&osscheduler_);
    start_crash_thread(&osscheduler_);
    init_textures();
    init_maps();
    func_8001CD00();
    init_models();
    init_dll_system();
    init_objects();
    diPrintfInit();
    func_80053300();
    func_8004D470();
    func_8005C780();
    fonts_init();
    menu_init();
    init_audio(&osscheduler_, 0xE);
    init_global_map();
    if (osMemSize != EXPANSION_SIZE) {
        temp_AMSEQ_DLL = dll_load_deferred(DLL_AMSEQ, 36);
        gDLL_5_AMSEQ2 = gDLL_5_AMSEQ = temp_AMSEQ_DLL;
        gDLL_6_AMSFX = dll_load_deferred(DLL_AMSFX, 18);
        gDLL_21_Gametext = dll_load_deferred(DLL_TEXT, 5);
        gDLL_29_Gplay = dll_load_deferred(DLL_GPLAY, 47);
        gDLL_31_Flash = dll_load_deferred(DLL_FLASH, 2);
        gDLL_28_ScreenFade = dll_load_deferred(DLL_SCREEN_FADE, 4);
    } else {
        gDLL_1_UI = dll_load_deferred(DLL_UI, 15);
        gDLL_2_Camera = dll_load_deferred(DLL_CAMERA, 23);
        gDLL_23 = dll_load_deferred(DLL_23, 8);  // 0x12 in SFA
        gDLL_18 = dll_load_deferred(DLL_18, 22); // 0x0F in SFA
        gDLL_3_Animation = dll_load_deferred(DLL_ANIM, 29);
        gDLL_28_ScreenFade = dll_load_deferred(DLL_SCREEN_FADE, 4); // 0x16 in SFA
        gDLL_25 = dll_load_deferred(DLL_25, 14);                    // not present in SFA
        gDLL_7_Newday = dll_load_deferred(DLL_NEWDAY, 15);
        gDLL_8 = dll_load_deferred(DLL_8, 12); // 0x06 in SFA
        gDLL_9_Newclouds = dll_load_deferred(DLL_NEWCLOUDS, 8);
        gDLL_10_Newstars = dll_load_deferred(DLL_NEWSTARS, 3);
        gDLL_12_Minic = dll_load_deferred(DLL_MINIC, 10);
        gDLL_4_Race = dll_load_deferred(DLL_RACE, 13);
        temp_AMSEQ_DLL = dll_load_deferred(DLL_AMSEQ, 36);
        gDLL_5_AMSEQ2 = gDLL_5_AMSEQ = temp_AMSEQ_DLL;
        gDLL_6_AMSFX = dll_load_deferred(DLL_AMSFX, 18);
        gDLL_11_Newlfx = dll_load_deferred(DLL_NEWLFX, 7);
        gDLL_13_Expgfx = dll_load_deferred(DLL_EXPGFX, 10);
        gDLL_14_Modgfx = dll_load_deferred(DLL_MODGFX, 12);
        gDLL_15_Projgfx = dll_load_deferred(DLL_PROJGFX, 8);
        gDLL_16 = dll_load_deferred(DLL_16, 3);
        gDLL_17 = dll_load_deferred(DLL_17, 2); // probably particle FX
        gDLL_20_Screens = dll_load_deferred(DLL_SCREENS, 3);
        gDLL_21_Gametext = dll_load_deferred(DLL_TEXT, 5);
        gDLL_22_Subtitles = dll_load_deferred(DLL_SUBTITLES, 7);
        gDLL_24_Waterfx = dll_load_deferred(DLL_WATERFX, 7);
        gDLL_26_Curves = dll_load_deferred(DLL_CURVES, 38);
        gDLL_74_Picmenu = dll_load_deferred(DLL_PICMENU, 7);
        gDLL_27_HeadTurn = dll_load_deferred(DLL_27, 9); // 0x15 in SFA
        gDLL_29_Gplay = dll_load_deferred(DLL_GPLAY, 36);
        gDLL_56 = dll_load_deferred(DLL_56, 10); // not present in SFA
        gDLL_30_Task = dll_load_deferred(DLL_TASK, 6);
        gDLL_31_Flash = dll_load_deferred(DLL_FLASH, 2); // param is 0x24 in SFA
        gDLL_32 = dll_load_deferred(DLL_32, 6);          // 0x18 in SFA
        gDLL_33 = dll_load_deferred(DLL_33, 22);         // 0x19 in SFA
        gDLL_59_Minimap = dll_load_deferred(DLL_MINIMAP, 2);
        gDLL_54 = dll_load_deferred(DLL_54, 12); // 0x2F in SFA
        gDLL_57 = dll_load_deferred(DLL_57, 4);
        gDLL_58 = dll_load_deferred(DLL_58, 2);
        gDLL_30_Task->exports->load_recently_completed();
    }
    init_bittable();
    alSynFlag = 1;
    start_alSyn_thread();
    func_80012224(0);
    if (0) {};
    gDPFullSync(gCurGfx++);
    gSPEndDisplayList(gCurGfx++);
    dl_init_debug_infos();
    menu_set(MENU_2);
    if (osMemSize == EXPANSION_SIZE) {
        func_80014074();
    }
    func_80041D20(0);
    func_80041C6C(0);
}

void game_tick(void) {
    u8 phi_v1;
    u32 delayAmount;
    Gfx **tmp_s0;

    osSetTime(0);
    dl_next_debug_info_set();

    tmp_s0 = &gCurGfx;

    // unused return type
    schedule_gfx_task(gMainGfx[gFrameBufIdx], gCurGfx, 0);

    gFrameBufIdx ^= 1;
    gCurGfx = gMainGfx[gFrameBufIdx];
    gCurMtx = gMainMtx[gFrameBufIdx];
    gCurVtx = gMainVtx[gFrameBufIdx];
    gCurPol = gMainPol[gFrameBufIdx];

    dl_add_debug_info(gCurGfx, 0, "main/main.c", 0x28E);
    dl_segment(&gCurGfx, 0, (void *)0x80000000);
    dl_segment(&gCurGfx, 1, gFramebufferCurrent);
    dl_segment(&gCurGfx, 2, D_800BCCB4);
    func_8003E9F0(&gCurGfx, delayByte);
    dl_set_all_dirty();
    func_8003DB5C();

    if (gDLBuilder->needsPipeSync != 0) {
        gDLBuilder->needsPipeSync = 0U;
        gDPPipeSync(gCurGfx++);
    }

    gDPSetDepthImage(gCurGfx++, 0x02000000);

    func_80037EC8(&gCurGfx);
    phi_v1 = 2U;

    if (func_80041D5C() == 0)
        phi_v1 = 0U;
    else if (func_80041D74() == 0)
        phi_v1 = 3U;

    func_80037A14(&gCurGfx, &gCurMtx, phi_v1);
    func_80007178();
    func_80013D80();
    func_800121DC();
    gDLL_28_ScreenFade->exports->draw(tmp_s0, &gCurMtx, &gCurVtx);
    gDLL_22_Subtitles->exports->func_578(tmp_s0);
    camera_tick();
    func_800129E4();
    diPrintfAll(tmp_s0);

    gDPFullSync(gCurGfx++);
    gSPEndDisplayList(gCurGfx++);

    func_80037924();
    obj_do_deferred_free();
    update_mem_mon_values();

    if (gPauseState == 0) {
        func_80001A3C();
    }

    delayByte = video_func_returning_delay(0);
    
    if (0) {}

    delayAmount = (u32) delayByte;
    if (delayByte >= 7) {
        delayByte = 6;
        delayAmount = delayByte;
    }
    delayFloat = (f32) delayAmount;
    inverseDelay = 1.0f / delayFloat;
    delayByteMirror = (s8) delayAmount;
    delayFloatMirror = delayFloat;
    inverseDelayMirror = 1.0f / delayFloatMirror;

    func_80014074();
    write_c_file_label_pointers("main/main.c", 0x37C);
}

void game_tick_no_expansion(void) {
    u32 delayAmount;
    Gfx **tmp_s0;

    tmp_s0 = &gCurGfx;

    schedule_gfx_task(gMainGfx[gFrameBufIdx], gCurGfx, 0);

    gFrameBufIdx ^= 1;
    gCurGfx = gMainGfx[gFrameBufIdx];
    gCurMtx = gMainMtx[gFrameBufIdx];
    gCurVtx = gMainVtx[gFrameBufIdx];
    gCurPol = gMainPol[gFrameBufIdx];

    dl_segment(&gCurGfx, 0, (void *)0x80000000);
    dl_segment(&gCurGfx, 1, gFramebufferCurrent);
    dl_segment(&gCurGfx, 2, D_800BCCB4);
    dl_set_all_dirty();
    func_8003DB5C();

    if (gDLBuilder->needsPipeSync != 0) {
        gDLBuilder->needsPipeSync = 0U;
        gDPPipeSync(gCurGfx++);
    }

    gDPSetDepthImage(gCurGfx++, 0x02000000);

    func_80037EC8(&gCurGfx);
    menu_update1(); // ignored return value
    menu_draw(&gCurGfx, &gCurMtx, &gCurVtx, &gCurPol);
    func_800129E4();
    gDLL_28_ScreenFade->exports->draw(tmp_s0, &gCurMtx, &gCurVtx);

    gDPFullSync(gCurGfx++);
    gSPEndDisplayList(gCurGfx++);

    func_80037924();
    update_mem_mon_values();

    delayByte = video_func_returning_delay(0);
    delayAmount = (u8)delayByte;
    if ((s32)delayAmount >= 7) {
        delayByte = 6;
        delayAmount = (u8)delayByte;
    }
    delayFloat = (f32) delayAmount;
    inverseDelay = 1.0f / delayFloat;
    delayByteMirror = delayAmount;
    delayFloatMirror = delayFloat;
    inverseDelayMirror = 1.0f / delayFloatMirror;
}

void func_80013D80(void) {
    s32 button;

    set_button_mask(0, U_JPAD | R_JPAD);
    gDLL_2_Camera->exports->func19();
    gDLL_22_Subtitles->exports->func_4C0();

    if (menu_update1() == 0) {
        button = get_masked_button_presses(0);

        if (gPauseState != 0) {
            draw_pause_screen_freeze_frame(&gCurGfx);
        }

        if (gPauseState == 0) {
            update_objects();
            func_80042174(0);

            if ((func_80001A2C() == 0) && (D_8008C94C == 0) && (func_800143FC() == 0) && ((button & START_BUTTON) != 0) && (get_gplay_bitstring(1103) == 0)) {
                gPauseState = 1;
                set_button_mask(0, START_BUTTON);
                menu_set(MENU_8);
            }

            gDLL_29_Gplay->exports->func_115C();
        } else {
            update_obj_models();
        }

        if (gPauseState == 0) {
            update_PlayerPosBuffer();
        }

        menu_update2();
        func_800591EC();
        func_8004A67C();
        map_update_streaming();
        func_800210DC();

        gDLL_4_Race->exports->func14();

        if (gPauseState == 0) {
            func_8004225C(&gCurGfx, &gCurMtx, &gCurVtx, &gCurPol, &gCurVtx, &gCurPol);
        }

        gDLL_20_Screens->exports->draw(&gCurGfx);
        menu_draw(&gCurGfx, &gCurMtx, &gCurVtx, &gCurPol);

        D_8008C94C -= delayByte;

        if ((s32)D_8008C94C < 0) {
            D_8008C94C = 0;
        }
    }
}

void func_80013FB4(void) {
    func_8005D410(OS_VI_PAL_LPN1, NULL, FALSE);
    func_80041D20(0);
    func_80041C6C(0);
    gDLL_5_AMSEQ->exports->func6(3);
    gDLL_5_AMSEQ->exports->func6(0);
    gDLL_5_AMSEQ->exports->func6(1);
    gDLL_22_Subtitles->exports->func_448();
    unpause();
    func_800141A4(1, 0, 1, -1);
}

void func_80014074(void) {
    if (D_800B09C0 != 0) {
        func_80017254(0);
        if (D_8008CA30 != 0) {
            func_8003798C(0, 0, 0);
            func_800668A4();
            func_800484A8();

            gCurGfx = gMainGfx[gFrameBufIdx];
            gDPFullSync(gCurGfx++);
            gSPEndDisplayList(gCurGfx++);
        }

        D_800B09C0 = 0;

        func_80017254(0);
        camera_init();

        if (D_8008C968 >= 0) {
            menu_set(D_8008C968);
            D_8008C968 = -1;
        }

        func_8004773C();

        if (gDLL_23 != NULL) {
            gDLL_23->exports->func_18(1);
        }

        func_80017254(2);
        D_8008CA30 = 1;
    }
}

void func_800141A4(s32 arg0, s32 arg1, s32 arg2, s32 arg3) {
    GplayStruct5 *temp_v0;

    func_8001440C(0);

    if (arg2 < 0) {
        arg2 = 0;
    }

    clear_PlayerPosBuffer();

    gDLL_30_Task->exports->load_recently_completed();
    gDLL_29_Gplay->exports->func_EAC(arg2);

    temp_v0 = gDLL_29_Gplay->exports->func_F04();

    func_80048054(arg0, arg1, &temp_v0->vec.x, &temp_v0->vec.y, &temp_v0->vec.z, &temp_v0->mapLayer);
    gDLL_29_Gplay->exports->func_958(&temp_v0->vec, 0, 0, temp_v0->mapLayer);

    D_800B09C0 = 1;
    D_8008C968 = arg3;
}

void func_800142A0(f32 arg0, f32 arg1, f32 arg2) {
    func_8001440C(0);
    func_800483BC(arg0, arg1, arg2);
    clear_PlayerPosBuffer();
    D_800B09C0 = 1;
}

void func_800142F0(f32 x, f32 y, f32 z, s32 arg3) {
    Vec3f pos;
    pos.x = x;
    pos.y = y;
    pos.z = z;

    func_8001440C(0);

    gDLL_29_Gplay->exports->init_save(-1, NULL);
    gDLL_29_Gplay->exports->func_EAC(arg3);
    gDLL_29_Gplay->exports->func_958(&pos, 0, 0, 0);
    gDLL_29_Gplay->exports->start_game();
}

void func_800143A4(void) {
    func_80048034();
    D_800B09C0 = 1;
}

Gfx *func_800143D0(Gfx **arg0) {
    *arg0 = gMainGfx[gFrameBufIdx];
    return gCurGfx;
}

s8 func_800143FC(void) {
    return D_8008C940;
}

void func_8001440C(s32 arg0) {
    D_8008C940 = arg0;
}

s8 get_pause_state(void) {
    return gPauseState;
}

void unpause(void) {
    gPauseState = 0;
}

void set_pause_state(s32 state) {
    gPauseState = state;
}

#define MAIN_GFX_BUF_SIZE (sizeof(Gfx) * 4500)
#define MAIN_MTX_BUF_SIZE (sizeof(Mtx) * 1100)
#define MAIN_POL_BUF_SIZE (sizeof(Triangle) * 50)
#define MAIN_VTX_BUF_SIZE (sizeof(Vertex) * 480)

void alloc_frame_buffers(void) {
    // in default.dol these have names as well.
    // alloc graphic display list command buffers. ("main:gfx" in default.dol)
    gMainGfx[0] = malloc(MAIN_GFX_BUF_SIZE * 2, ALLOC_TAG_LISTS_COL, NULL);
    gMainGfx[1] = (Gfx *)((u32)gMainGfx[0] + MAIN_GFX_BUF_SIZE);

    // matrix buffers ("main:mtx")
    gMainMtx[0] = malloc(MAIN_MTX_BUF_SIZE * 2, ALLOC_TAG_LISTS_COL, NULL);
    gMainMtx[1] = (Mtx *)((u32)gMainMtx[0] + MAIN_MTX_BUF_SIZE);

    // polygon buffers? ("main:pol")
    gMainPol[0] = malloc(MAIN_POL_BUF_SIZE * 2, ALLOC_TAG_LISTS_COL, NULL);
    gMainPol[1] = (Triangle *)((u32)gMainPol[0] + MAIN_POL_BUF_SIZE);

    // vertex buffers ("main:vtx")
    gMainVtx[0] = malloc(MAIN_VTX_BUF_SIZE * 2, ALLOC_TAG_LISTS_COL, NULL);
    gMainVtx[1] = (Vertex *)((u32)gMainVtx[0] + MAIN_VTX_BUF_SIZE);
}

void func_80014508(s8 arg0) {
    D_8008C94C = arg0;
}

/**
 * @returns TRUE if no controllers are inserted.
 * @pre game_init must be called first.
 * @see game_init, init_controller_data
 */
s32 are_no_controllers_inserted(void) {
    if (gLastInsertedControllerIndex == -1) {
        // No controllers are inserted
        return TRUE;
    } else {
        return FALSE;
    }
}

s32 ret1_8001454c(void) {
    return 1;
}

void func_initing_rumblepak(void) {
    osContStartQuery(0);
    osContGetQuery(0);
    osMotorInit(0, 0, 0);
    _depth2Cents(0);
}

void test_write(void) {
    HW_REG2(0x1C000C02, u16) = 0x4040;
}

/*
 * Probe the copy protection dongle for the correct magic string and
 * if failed, wipe a majority of RAM to prevent RAM viewing.
 */
void check_dongle(void) {
    // attempt to get the first magic short from the dongle. if it is
    // connected, this will retrieve correctly.
    u32 head = ACCESS_1;

    // append the other part.
    head <<= 16;
    head |= ACCESS_2;

    /*
     * Perform the check against the 2 known codes:
     *
     * 'LSFS' (0x4C534653)
     * 'MPFS' (0x4D504653)
     *
     * It is not known which one the original dongle for this ROM
     * was intended to use.
     */
    if ((head == 'LSFS') || (head == 'MPFS')) {
        return;
    } else {
        int *write = (int *)(u32)EXPANSION_RAM_START;
        // copy protection failed. Wipe every 2nd word to prevent RAM analysis.
        // probably hackers trying to view our precious data.
        while ((u32)write != 0x80000000) {
            *write = 0;
            write -= 2; // hmm...
        }
    }
}

OSSched *get_ossched(void) {
    return &osscheduler_;
}

void init_bittable(void) {
    queue_alloc_load_file((void **)&gFile_BITTABLE, 0x37);
    gSizeBittable = get_file_size(BITTABLE_BIN) >> 1;
    gGplayState = gDLL_29_Gplay->exports->func_E74();
}

// offical name: mainSet ?
void set_gplay_bitstring(s32 entry, u32 value) {
    u8 *bitString;
    u8 _pad[12]; // fake match
    s32 idx;
    s32 mask;
    s32 endBit;
    s32 startBit;

    if (entry != 149 && entry != 150 && entry != -1) {
        switch (gFile_BITTABLE[entry].field_0x2 >> 6) {
            case 0:
                bitString = &gGplayState->bitString[0];
                break;
            case 1:
                bitString = &gGplayState->unk0.unk0.bitString[0];
                break;
            case 2:
                bitString = &gGplayState->unk0.unk0.unk0.bitString[0];
                break;
            case 3:
                bitString = &gGplayState->unk0.bitString[0];
                break;
        }

        if (gFile_BITTABLE[entry].field_0x2 & (1 << 5)) {
            gDLL_30_Task->exports->mark_task_completed(gFile_BITTABLE[entry].task);
        }

        startBit = gFile_BITTABLE[entry].start;
        endBit = (gFile_BITTABLE[entry].field_0x2 & 0x1f) + 1;
        mask = 1;

        for (idx = startBit; idx < (startBit + endBit); idx++) {
            if (mask & value) {
                *(u8 *)((u32)bitString + (idx >> 3)) |= (1 << (idx & 7));
            } else {
                *(u8 *)((u32)bitString + (idx >> 3)) &= ~(1 << (idx & 7));
            }

            mask = mask << 1;
        }
    }
}

// offical name: mainGet ?
u32 get_gplay_bitstring(s32 entry) {
    u8 *bitString;
    u32 value;
    s32 idx;
    s32 mask;
    s32 endBit;
    s32 startBit;

    if (entry == 149) {
        return 1;
    } else if (entry == 150) {
        return 0;
    } else if (entry == -1) {
        return 0;
    } else if (entry < 0 || entry >= gSizeBittable) {
        return 0;
    } else {
        switch (gFile_BITTABLE[entry].field_0x2 >> 6) {
            case 0:
                bitString = &gGplayState->bitString[0];
                break;
            case 1:
                bitString = &gGplayState->unk0.unk0.bitString[0];
                break;
            case 2:
                bitString = &gGplayState->unk0.unk0.unk0.bitString[0];
                break;
            case 3:
                bitString = &gGplayState->unk0.bitString[0];
                break;
        }

        startBit = gFile_BITTABLE[entry].start;
        endBit = (gFile_BITTABLE[entry].field_0x2 & 0x1f) + 1;
        value = 0;
        mask = 1;

        for (idx = startBit; idx < (startBit + endBit); idx++) {
            // A clever way to read from bitString bit by bit
            if ((*(u8 *)((u32)bitString + (idx >> 3)) & (1 << (idx & 7))) != 0) {
                value |= mask;
            }

            mask = mask << 1;
        }
    }

    return value;
}

s32 increment_gplay_bitstring(s32 entry) {
    s32 val;
    s32 maxVal;

    val = get_gplay_bitstring(entry) + 1;

    maxVal = 1 << ((gFile_BITTABLE[entry].field_0x2 & 0x1f) + 1);

    if (val < maxVal) {
        set_gplay_bitstring(entry, val);
    } else {
        val -= 1;
    }

    return val;
}

s32 decrement_gplay_bitstring(s32 entry) {
    s32 val = get_gplay_bitstring(entry);
    if (val != 0) {
        set_gplay_bitstring(entry, --val);
        return val;
    }
    return 0;
}

static const char warning1[] = " WARNING : temp dll no %i is alreadly created \n";
s32 create_temp_dll(s32 id) {
    u32 idx;

    idx = 0;

    while (idx < 3 && id != gTempDLLIds[idx]) {
        idx++;
    }

    if (idx == 3) {
        return 0;
    }

    if (gTempDLLInsts[idx] != NULL) {
    }

    gTempDLLInsts[idx] = dll_load_deferred(id, 1);

    return 1;
}

static const char warning2[] = " WARNING : temp dll no %i is alreadly removed \n";
s32 remove_temp_dll(s32 id) {
    u32 idx;

    idx = 0;

    while (idx < 3 && id != gTempDLLIds[idx]) {
        idx++;
    }

    if (idx == 3) {
        return 0;
    }

    if (gTempDLLInsts[idx] == NULL) {
        return 0;
    }

    if (dll_unload(gTempDLLInsts[idx])) {
        gTempDLLInsts[idx] = NULL;
    }

    return 1;
}

void func_80014B1C(void) {
    if (gDLL_76 == 0) {
        gDLL_75 = dll_load_deferred(DLL_75, 10);
        gDLL_76 = dll_load_deferred(DLL_76, 3);
    }
}

void func_80014B6C(void) {
    if (gDLL_76 != 0) {
        dll_unload(gDLL_75);
        gDLL_75 = 0;
        dll_unload(gDLL_76);
        gDLL_76 = 0;
    }
}

void func_80014BBC(void) {
    D_800B09C3 = 0;
    D_800B09C4 = 0;
}

void func_80014BD4(f32 arg0, f32 arg1, f32 arg2, s32 arg3) {
    D_800B09C3++;

    if (D_800B09C3 >= 5) {
        D_800B09C3 = 0;
        D_800B09C4 = 1;
    }

    func_800142F0(arg0, arg1, arg2, arg3);
}

s32 func_80014C28(void) {
    s32 _v1 = D_800B09C3 + 1;
    if (_v1 >= 5)
        _v1 = 0;
    return _v1;
}

u8 func_80014C50(void) {
    return D_800B09C3;
}

u8 func_80014C60(void) {
    return D_800B09C4;
}

void clear_PlayerPosBuffer(void) {
    bzero(&PlayerPosBuffer, PLAYER_POSBUF_SIZE * sizeof(struct Vec3_Int));
    PlayerPosBuffer_index = 0;
}

void update_PlayerPosBuffer(void) {
    Object *player;
    struct Vec3_Int *pos;

    player = get_player();
    pos = (struct Vec3_Int *)&PlayerPosBuffer[PlayerPosBuffer_index];
    D_800AE674 += delayByte;

    if (player != NULL) {
        pos->f.x = player->srt.transl.x;
        pos->f.y = player->srt.transl.y;
        pos->f.z = player->srt.transl.z;
        pos->i = D_800AE674;

        if (++PlayerPosBuffer_index >= PLAYER_POSBUF_SIZE) {
            PlayerPosBuffer_index = 0;
        }
    }
}

void func_80014D34(f32 param1, f32 *outX, f32 *outY, f32 *outZ) {
    struct Vec3_Int *pos;
    u32 var;
    s32 i;

    var = D_800AE674 - (param1 * 60.0f);

    i = PLAYER_POSBUF_SIZE;
    pos = &PlayerPosBuffer[PlayerPosBuffer_index];

    do {
        pos--;
        if (pos < &PlayerPosBuffer[0]) {
            pos = &PlayerPosBuffer[PLAYER_POSBUF_SIZE - 1];
        }

    } while (i-- && pos->i != 0 && pos->i > var);

    *outX = pos->f.x;
    *outY = pos->f.y;
    *outZ = pos->f.z;
}<|MERGE_RESOLUTION|>--- conflicted
+++ resolved
@@ -52,27 +52,6 @@
 s32 D_8008C968 = -1;
 u8 alSynFlag = 0;
 s32 D_8008C970 = 0;
-<<<<<<< HEAD
-DLLInst_28_screen_fade *gDLL_28_screen_fade = NULL;
-DLLInst_2_Camera *gDLL_Camera = NULL;
-DLLInst_3_ANIM *gDLL_ANIM = NULL;
-DLLInst_7_newday *gDLL_7_newday = NULL;
-DLLInst_Unknown *gDLL_8 = NULL;
-DLLInst_Unknown *gDLL_newclouds = NULL;
-DLLInst_Unknown *gDLL_newstars = NULL;
-DLLInst_12_minic *gDLL_minic = NULL;
-DLLInst_1_UI *gDLL_UI = NULL;
-DLLInst_Unknown *gDLL_Race = NULL;
-DLLInst_5_AMSEQ *gDLL_AMSEQ = NULL;
-DLLInst_5_AMSEQ *gDLL_AMSEQ2 = NULL;
-DLLInst_6_AMSFX *gDLL_AMSFX = NULL;
-DLLInst_Unknown *gDLL_newlfx = NULL;
-DLLInst_Unknown *gDLL_57 = NULL;
-DLLInst_Unknown *gDLL_58 = NULL;
-DLLInst_13_expgfx *gDLL_expgfx = NULL;
-DLLInst_Unknown *gDLL_modgfx = NULL;
-DLLInst_Unknown *gDLL_projgfx = NULL;
-=======
 DLLInst_28_screen_fade *gDLL_28_ScreenFade = NULL;
 DLLInst_2_camera *gDLL_2_Camera = NULL;
 DLLInst_3_animation *gDLL_3_Animation = NULL;
@@ -92,7 +71,6 @@
 DLLInst_13_expgfx *gDLL_13_Expgfx = NULL;
 DLLInst_14_modgfx *gDLL_14_Modgfx = NULL;
 DLLInst_15_projgfx *gDLL_15_Projgfx = NULL;
->>>>>>> 586c81b5
 DLLInst_16 *gDLL_16 = NULL;
 DLLInst_17 *gDLL_17 = NULL;
 DLLInst_18 *gDLL_18 = NULL;
