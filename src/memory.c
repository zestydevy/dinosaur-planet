--- conflicted
+++ resolved
@@ -253,20 +253,8 @@
 
 #pragma GLOBAL_ASM("asm/nonmatchings/memory/func_80017B3C.s")
 
-<<<<<<< HEAD
-// those empty statements get everything into place, except stack
-#if 1
-#pragma GLOBAL_ASM("asm/nonmatchings/memory/alHeapAlloc.s")
-#else
-extern u32 D_80099228;
-void *alHeapAlloc(s32 arg0, s32 arg1, s32 arg2, u32 arg3, u32 arg4) {
-    s32 temp_s0;
-    void *temp_v0;
-=======
-extern u32 D_80099228;
-void *func_80017BA8(s32 arg0, s32 arg1, s32 arg2, s32 arg3, s32 arg4) {
+void *alHeapAlloc(s32 arg0, s32 arg1, s32 arg2, s32 arg3, s32 arg4) {
     void *ptr;
->>>>>>> e8071984
 
     arg4 = ALIGN16((arg4 * arg3) + 0xF);
 
