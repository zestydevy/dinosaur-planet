--- conflicted
+++ resolved
@@ -226,29 +226,7 @@
     return a0;
 }
 
-<<<<<<< HEAD
-#if 0
-#pragma GLOBAL_ASM("asm/nonmatchings/memory/some_memory_monitor.s")
-#else
-/*
- * debug memory monitor (ala SM64?)
- * uses a seemingly dummied out print function (could it possibly be restored?)
- *
-*/
-s32 some_memory_monitor(s32 arg0) {
-    dummied_print_func(&D_800991E0, memMonVal0 / 0x400,
-                        heapBlockArray[0].mem_allocated / 0x400,
-                        memMonVal1 / 0x400,
-                        heapBlockArray[1].mem_allocated / 0x400,
-                        memMonVal2 / 0x400,
-                        heapBlockArray[2].mem_allocated / 0x400,
-                        heapBlockArray[0].items_count,
-                        heapBlockArray[0].items_max,
-                        heapBlockArray[1].items_count,
-                        heapBlockArray[1].items_max,
-                        heapBlockArray[2].items_count,
-                        heapBlockArray[2].items_max);
-=======
+
 s32 dbg_heap_print(s32 arg0)
 {
     dummied_print_func(
@@ -266,7 +244,7 @@
         gHeapBlkList[2].itemCount, 
         gHeapBlkList[2].maxItems
     );
->>>>>>> c5c9eb43
+
     return memMonVal0 + memMonVal1 + memMonVal2;
 }
 
