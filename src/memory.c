#include "common.h"

void initMemory(void)
{
    u32 addr = (u32)&bss_end;

    int *mem = (int *)addr;
    while ((u32)mem < osMemSize)
        *mem++ = -1;

    heap_block_array_size = 0;

    if (osMemSize != EXPANSION_SIZE)
    {
        set_heap_block((void *)addr, 0x802D4000 - addr, 1200);
    }
    else
    {
        set_heap_block((void *)0x8042C000, 0x3D4000, 400);
        set_heap_block((void *)0x80245000, 0x1E7000, 800);
        set_heap_block((void *)addr, 0x80119000 - addr, 1200);
    }

    func_80017254(2);

    D_800B1798 = 0;
}

#pragma GLOBAL_ASM("asm/nonmatchings/memory/set_heap_block.s")


void *malloc(s32 arg0, s32 arg1, s32 arg2) {
    void *v1;

    if (arg0 == 0) {
        get_stack_();
        v1 = NULL;
        return v1;
    }
    if ((arg0 >= 0x1194) || (osMemSize != 0x800000)) {
        v1 = increment_heap_block(0, arg0, arg1, arg2);
        if (v1 == NULL) {
            get_stack_();
            v1 = increment_heap_block(1, arg0, arg1, arg2);
        }
    } else if (arg0 >= 0x400) {
        v1 = increment_heap_block(1, arg0, arg1, arg2);
        if (v1 == NULL) {
            get_stack_();
            v1 = increment_heap_block(2, arg0, arg1, arg2);
        }
    } else {
        v1 = increment_heap_block(2, arg0, arg1, arg2);
    }
    if (v1 == NULL) {
        get_stack_();
    }
    return v1;
}

#pragma GLOBAL_ASM("asm/nonmatchings/memory/reduce_heap_block_.s")

// a mess, but it matches
int func_80016E68(void *a0)
{
    s32 i;
    s32 tmp;
    s32 *ptr;

    tmp = find_heap_block(a0);

    i = 0;
    tmp = (u32)heap_block_array[tmp].ptr;

    while (i != -1)
    {
        ptr = (s32 *)(tmp + (i * 0x14));
        i = *((s16 *)ptr + 6);

        if (a0 == (s32 *)ptr[0])
            return ptr[1];

        // repeated line
        i = *((s16 *)ptr + 6);
    }
    return -1;
}


#pragma GLOBAL_ASM("asm/nonmatchings/memory/increment_heap_block.s")

#pragma GLOBAL_ASM("asm/nonmatchings/memory/func_8001707C.s")

#pragma GLOBAL_ASM("asm/nonmatchings/memory/func_80017254.s")

#pragma GLOBAL_ASM("asm/nonmatchings/memory/func_800172E8.s")

#pragma GLOBAL_ASM("asm/nonmatchings/memory/update_mem_mon_values.s")

#pragma GLOBAL_ASM("asm/nonmatchings/memory/func_8001753C.s")

#pragma GLOBAL_ASM("asm/nonmatchings/memory/func_800175D4.s")

#if 1
#pragma GLOBAL_ASM("asm/nonmatchings/memory/find_heap_block.s")
#else
// regalloc
s32 find_heap_block(void *ptr)
{
    s32 i;
    struct HeapBlock *block;

    block = heap_block_array;

    for (i = 0; i < heap_block_array_size; i++)
    {
        if (((u32)ptr > (u32)block->ptr) && ((u32)ptr < ((u32)block->ptr + block->mem_allocated)))
            return i;

        block++;
    }

    return -1;
}
#endif

#pragma GLOBAL_ASM("asm/nonmatchings/memory/func_80017674.s")

#pragma GLOBAL_ASM("asm/nonmatchings/memory/func_80017790.s")

#pragma GLOBAL_ASM("asm/nonmatchings/memory/func_800177B4.s")

#pragma GLOBAL_ASM("asm/nonmatchings/memory/func_800178CC.s")

<<<<<<< HEAD
u32 align_16(u32 a0)
=======
s32 func_800179A4(s32 a0)
>>>>>>> 515a7256
{
    s32 tmp = a0 & 0xF;

    if (tmp > 0)
        a0 += 0x10 - tmp;

    return a0;
}

u32 align_8(u32 a0) {
    s32 tmp;

    tmp = a0 & 7;

    if (tmp > 0)
        a0 += 8 - tmp;

    return a0;
}

u32 align_4(u32 a0) {
    s32 tmp;

    tmp = a0 & 3;

    if (tmp > 0)
        a0 += 4 - tmp;

    return a0;
}

u32 align_2(u32 a0) {
    s32 tmp;

    tmp = a0 & 1;

    if (tmp > 0)
        a0 += 2 - tmp;

    return a0;
}

#if 1
#pragma GLOBAL_ASM("asm/nonmatchings/memory/some_memory_monitor.s")
#else
/*
 * debug memory monitor (ala SM64?)
 * uses a seemingly dummied out print function (could it possibly be restored?)
 *
*/
s32 some_memory_monitor(s32 arg0) {
    dummied_print_func(&D_800991E0, mem_mon_val_0 / 0x400,
                        heap_block_array.unkC / 0x400, 
                        mem_mon_val_1 / 0x400, 
                        heap_block_array.unk20 / 0x400, 
                        mem_mon_val_2 / 0x400, 
                        heap_block_array.unk34 / 0x400, 
                        heap_block_array.unk4, 
                        heap_block_array.unk0, 
                        heap_block_array.unk18, 
                        heap_block_array.unk14, 
                        heap_block_array.unk2C, 
                        heap_block_array.unk28);
    return mem_mon_val_0 + mem_mon_val_1 + mem_mon_val_2;
}
#endif

#pragma GLOBAL_ASM("asm/nonmatchings/memory/func_80017B3C.s")

#pragma GLOBAL_ASM("asm/nonmatchings/memory/func_80017BA8.s")<|MERGE_RESOLUTION|>--- conflicted
+++ resolved
@@ -132,11 +132,7 @@
 
 #pragma GLOBAL_ASM("asm/nonmatchings/memory/func_800178CC.s")
 
-<<<<<<< HEAD
 u32 align_16(u32 a0)
-=======
-s32 func_800179A4(s32 a0)
->>>>>>> 515a7256
 {
     s32 tmp = a0 & 0xF;
 
