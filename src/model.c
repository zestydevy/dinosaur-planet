#include "common.h"
#include "sys/rarezip.h"

#define ALIGN8(a) (((u32) (a) & ~0x7) + 0x8)
#define ALIGN16(a) (((u32) (a) & ~0xF) + 0x10)
#define PAD16(a) while (a & 7){a++;}

typedef struct
{
/*0000*/    s32 id;
/*0004*/    Model *model;
} ModelSlot;

typedef struct{
/*0000*/    s32 vertexMalloc;
/*0004*/    s32 hitSphereMalloc;
/*0008*/    s32 unk8;
/*000C*/    s32 unkC;
/*0010*/    s32 blendShapeMalloc;
/*0014*/    s32 unk14;
/*0018*/    s32 jointsMalloc;
} ModelStats;

typedef struct
{
/*0000*/    s16 animCount;
/*0002*/    s16 unk_0x2;
/*0004*/    s16 unk_0x4;
/*0006*/    s16 unk_0x6;
/*0008*/    u32 uncompressedSize; // CAUTION: little-endian
} ModelHeader;

typedef struct{
    s32 referenceCount; //unsure, maybe animID? This could be like ModelSlot!
    Animation* animation;
} AnimData;


extern s16 *SHORT_ARRAY_800b17d0;

void func_8001AF04(ModelInstance *modelInst, s8 param2, s8 param3, f32 param4, s32 param5, u8 param6);
void anim_destroy(Animation*);


extern u32* D_800B17BC;
extern AnimData** D_800B17C0;
extern void* D_800B17C4;
extern s32 D_800B17C8;
extern void* gAuxBuffer;
extern s32* gFile_MODELS_TAB;
extern void* gFreeModelSlots;
extern ModelSlot* gLoadedModels;
extern s32 gNumFreeModelSlots;
extern s32 gNumLoadedModels;
extern s32 gNumModelsTabEntries;

void init_models() {
    u32* temp_v0;    

    gLoadedModels = malloc(0x230, 9, NULL);
    gFreeModelSlots = malloc(0x190, 9, NULL);
    gNumLoadedModels = 0;
    gNumFreeModelSlots = 0;

    queue_alloc_load_file((void*)&gFile_MODELS_TAB, 0x2E);
    
    gNumModelsTabEntries = 0;
    while (gFile_MODELS_TAB[gNumModelsTabEntries] != -1){
        gNumModelsTabEntries++;
    }
    gNumModelsTabEntries--;
    
    temp_v0 = malloc(0x830, 0xA, NULL);
    gAuxBuffer = temp_v0;
    D_800B17BC = temp_v0 + 0x200;
    D_800B17C4 = temp_v0 + 0x204;
    D_800B17C0 = malloc(0x400, 0xA, NULL);
    D_800B17C8 = 0;
}

Model* func_80017D2C(s32 arg0, s32 arg1) {
    Model* model;

    queue_load_model((void*)&model, arg0, arg1);
    return model;
}


#if 1
#pragma GLOBAL_ASM("asm/nonmatchings/model/model_load_create_instance.s")
#else
#define MAX_LOADED_MODELS 70
extern void *gAuxBuffer;
extern s32 gNumLoadedModels;
extern s32 gNumModelsTabEntries;
extern s32 *gFile_MODELS_TAB;
extern s32 gNumFreeModelSlots;
extern s32 *gFreeModelSlots;
extern ModelSlot *gLoadedModels;
void model_destroy(Model *model);
s32 model_load_anim_remap_table(s32 id, s32 param_2, s32 param_3);
ModelInstance *createModelInstance(Model *model, u32 flags, s32 initial);
u32 modanim_load(Model *model, u32 id, void *modanim);
void func_800186CC(Model *model);
void model_setup_anim_playback(ModelInstance *modelInst, void *param_2);
u32 align_8(u32 a0);
ModelInstance *_model_load_create_instance(s32 id, u32 flags)
{
    s32 slot;
    u32 offset;
    u32 loadSize;
    u32 modelSize;
    u32 uncompressedSize;
    u8* compressedData;
    s8 fail;
    ModelHeader *header;
    s16 animCount;
    s16 unk_0x2_aligned;
    s16 unk_0x4;
    s32 i;
    s8 isOldSlot;
    s8 isNewSlot;
    Model *model;
    ModelInstance *modelInst;
    void *modanim;
    s16 unk_0x68;

    if (id < 0) {
        id = -id;
    } else {
        s16 *idbuf = gAuxBuffer;
        read_file_region(MODELIND_BIN, idbuf, id * sizeof(s16), 8);
        id = *idbuf;
    }

    // Check to see if model is already loaded
    for (i = 0; i < gNumLoadedModels; i++)
    {
        ModelSlot *modelSlot = &gLoadedModels[i];
        if (id == modelSlot->id)
        {
            model = modelSlot->model;
            modelInst = createModelInstance(model, flags, 0);
            if (modelInst != NULL)
            {
                model->refCount++;

                model_setup_anim_playback(modelInst, modelInst->unk_0x28);
                if (modelInst->unk_0x2c != 0) {
                    model_setup_anim_playback(modelInst, modelInst->unk_0x2c);
                }
            }

            return modelInst;
        }
    }

    if (id >= gNumModelsTabEntries) {
        id = 0;
    }

    isNewSlot = FALSE;
    isOldSlot = FALSE;
    if (gNumFreeModelSlots > 0) {
        gNumFreeModelSlots--;
        slot = gFreeModelSlots[gNumFreeModelSlots];
        isOldSlot = TRUE;
    } else {
        slot = gNumLoadedModels;
        gNumLoadedModels++;
        isNewSlot = TRUE;
    }

    offset = gFile_MODELS_TAB[id];
    loadSize = gFile_MODELS_TAB[id + 1] - offset;
    read_file_region(MODELS_BIN, gAuxBuffer, offset, 0x10);

    header = gAuxBuffer;
    animCount = header->animCount;
    unk_0x4 = header->unk_0x4;
    unk_0x2_aligned = align_8(header->unk_0x2);
    unk_0x68 = unk_0x2_aligned + 0x90;
    uncompressedSize = rarezip_uncompress_size(&header->uncompressedSize);
    modelSize = model_load_anim_remap_table(id, unk_0x4, animCount);
    modelSize += uncompressedSize + 500;

    model = malloc(modelSize, 9, 0);
    if (!model) {
        if (isOldSlot) {
            gNumFreeModelSlots++;
        }

        if (isNewSlot) {
            gNumLoadedModels--;
        }
        
        return NULL;
    }

    // In order to save memory, load compressed data into the latter portion of the output buffer,
    // then decompress it in-place.
    // We must pray that rarezip_uncompress does not overrun its input stream.
    compressedData = (u8*)model + modelSize - loadSize - 0x10;
    if ((s32)compressedData < 0) {
        // Align to 16 bytes
        u32 align = (u32)compressedData & 0xf;
        if (align != 0) {
            align -= 0x10;
        }
        compressedData -= align;
    }

    read_file_region(MODELS_BIN, compressedData, offset, loadSize);
    rarezip_uncompress(compressedData + 8, model);

    // Convert offsets to pointers
    model->textures = (ModelTexture*)((u32)model->textures + (u32)model);
    model->unk_0x4 = (void*)((u32)model->unk_0x4 + (u32)model);
    model->unk_0x8 = (void*)((u32)model->unk_0x8 + (u32)model);
    model->unk_0x28 = (void*)((u32)model->unk_0x28 + (u32)model);
    model->unk_0x18 = (void*)((u32)model->unk_0x18 + (u32)model);
    model->unk_0x14 = (void*)((u32)model->unk_0x14 + (u32)model);
    model->unk_0xc = (void*)((u32)model->unk_0xc + (u32)model);
    if (model->unk_0x3c != NULL) {
        model->unk_0x3c = (void*)((u32)model + (u32)model->unk_0x3c);
    }
    if (model->unk_0x38 != NULL) {
        model->unk_0x38 = (void*)((u32)model + (u32)model->unk_0x38);
    }
    if (model->unk_0x1c != NULL) {
        model->unk_0x1c = (void*)((u32)model + (u32)model->unk_0x1c);
    }

    model->anims = NULL;

    model->unk_0x24 = 0;

    if (model->unk_0x20 != NULL) {
        model->unk_0x20 = (void*)((u32)model + (u32)model->unk_0x20);
        if (model->unk_0x50 != NULL) {
            model->unk_0x50 = (void*)((u32)model + (u32)model->unk_0x50);
        }
        if (model->unk_0x54 != NULL) {
            model->unk_0x54 = (void*)((u32)model + (u32)model->unk_0x54);
        }
    } else {
        model->unk_0x50 = NULL;
        model->unk_0x54 = NULL;
    }

    if (model->unk_0x2c != NULL) {
        model->unk_0x2c = (void*)((u32)model + (u32)model->unk_0x2c);
    }
    if (model->unk_0x34 != NULL) {
        model->unk_0x34 = (void*)((u32)model + (u32)model->unk_0x34);
    }

    model->unk_0x68 = unk_0x68;
    model->modelId = id;
    model->refCount = 1;
    model->animCount = animCount;

    model->unk_0x71 &= ~0x40;
    if (unk_0x4 != 0) {
        model->unk_0x71 |= 0x40;
    }

    fail = FALSE;
    for (i = 0; i < model->textureCount; i++)
    {
        model->textures[i].texture = texture_load(-((u32)model->textures[i].texture | 0x8000));
        if (!model->textures[i].texture) {
            fail = TRUE;
        }
    }

    if (fail) {
        goto bail;
    }

    for (i = 0; i < model->unk_0x70; i++)
    {
        if (model->unk_0x8[i].unk_0x0 != 0xff && model->unk_0x8[i].unk_0x0 >= model->textureCount) {
            goto bail;
        }
    }

    func_800186CC(model);

    modanim = (void*)align_8((u32)model + uncompressedSize);

    if (modanim_load(model, id, modanim) != 0) {
        goto bail;
    }

    modelInst = createModelInstance(model, flags, 1);
    if (!modelInst) {
        goto bail;
    }

    model_setup_anim_playback(modelInst, modelInst->unk_0x28);
    if (modelInst->unk_0x2c != 0) {
        model_setup_anim_playback(modelInst, modelInst->unk_0x2c);
    }

    gLoadedModels[slot].id = id;
    gLoadedModels[slot].model = model;

    // How strange to perform this check after the model has already been loaded.
    if (gNumLoadedModels >= MAX_LOADED_MODELS) {
        goto bail;
    }

    return modelInst;

bail:
    if (isNewSlot) {
        gNumLoadedModels--;
    }

    if (isOldSlot) {
        gNumFreeModelSlots++;
    }

    model_destroy(model);
    return NULL;
}
#endif

#pragma GLOBAL_ASM("asm/nonmatchings/model/createModelInstance.s")

// regalloc
#if 1
#pragma GLOBAL_ASM("asm/nonmatchings/model/patch_model_display_list_for_textures.s")
#else
// void patch_model_display_list_for_textures(Model* model) {
//     u8 commandID;
//     s32 var_a1;
//     s32 var_a1_2;
//     s32 materialIndex;
//     s32 materialIndex_2;
//     u32 *var_t0;
//     s32 index;
//     u32* var_t0_2;
//     ModelTexture* material;
//     void* temp_a3_2;
//     Gfx* gfx;

//     gfx = model->displayList;
//     index = 0;
//     while (index < model->displayListLength){        
//         commandID = gfx->words.w0 >> 24;
        
//         if (commandID != G_NOOP) {
//             if (commandID == G_DL) { //Texture load commands!
//                 materialIndex = gfx->words.w1;
//                 var_a1 = 0;
//                 if (gfx->words.w1 & 0x80000000) {
//                     materialIndex = gfx->words.w1 & 0x7FFFFFFF;
//                     var_a1 = 1;
//                 }
//                 material = &model->materials[materialIndex];
//                 var_t0 = material->unk8;
//                 if (var_a1 != 0) {
//                     var_t0 += material->unk12 << 1;
//                 }
//                 gfx->words.w1 = (s32)(0x80000000 + (u32)var_t0);
//                 gfx->words.w0 = 0xDE000000;
//             }
//         } else {
//             materialIndex = gfx->words.w1;
//             var_a1 = 0;
//             if (materialIndex & 0x80000000) {
//                 materialIndex &= 0x7FFFFFFF;
//                 var_a1 = 1;
//             }
//             material = &model->materials[materialIndex];
//             var_t0 = material->unk8;
//             if (var_a1 != 0) {
//                 var_t0 += material->unk12 << 1;
//             }
//             gfx->words.w1 = (s32)(0x80000020 + (u32)var_t0);
//             gfx->words.w0 = *var_t0;
//         }

//         gfx++;
//         index++;        
//     }
// }

void patch_model_display_list_for_textures(Model* model) {
    Gfx *gfx;
    s32 i;

    for (gfx = model->displayList, i = 0; i < model->displayListLength; i++, gfx++){
        u8 cmd = gfx->words.w0 >> 24;

        if (cmd != G_NOOP)
        {
            if (cmd == G_DL)
            {
                u32 idx = gfx->words.w1;
                Gfx *texGdl;
                u8 isRelative = 0;

                if (idx & 0x80000000) {
                    idx &= 0x7fffffff;
                    isRelative = 1;
                }

                texGdl = model->materials[idx].texture->gdl;
                if (isRelative) {
                    texGdl += model->materials[idx].texture->gdlIdx;
                }

                gSPDisplayList(gfx, OS_K0_TO_PHYSICAL(texGdl));
            }
        } else {
            u32 idx = gfx->words.w1;
            Texture *tex;
            Gfx *texGdl;
            u8 isRelative = 0;

            if (idx & 0x80000000) {
                idx &= 0x7fffffff;
                isRelative = 1;
            }

            tex = model->materials[idx].texture;
            texGdl = tex->gdl;
            if (isRelative) {
                texGdl += tex->gdlIdx;
            }

            gfx->words.w0 = texGdl->words.w0;
            gfx->words.w1 = (u32)tex + 0x80000020;
        }
    }
}
#endif

/** 
  * Calculates various model malloc categories and returns the total size allocated to the model 
  */
u32 model_get_stats(Model* model, s32 settingsBitfield, ModelStats* stats, s32 blendshapeSetting) {
    s32 joints_calc;
    s32 total;
    
    if (model->animCount) {
        stats->jointsMalloc = model->jointCount * 0x80;
    } else {
        stats->jointsMalloc = 0x80;
    }
    
    stats->vertexMalloc = (model->vertexCount << 2) << 3;
    stats->hitSphereMalloc = (model->hitSphereCount << 2) << 3;
    stats->unkC = 0;

    if (model->unk_0x71 & 0x40){
        stats->unk14 = model->unk_0x68;
        while (stats->unk14 & 7) {
            stats->unk14++;
        }
        stats->unkC = stats->unk14 * 4;
    }

    stats->blendShapeMalloc = 0x68;
    if (settingsBitfield & 0x80) {
        stats->blendShapeMalloc *= 2;
        stats->unkC *= 2;
    }

    if (settingsBitfield & 1 || model->blendshapes || blendshapeSetting) {
        stats->blendShapeMalloc += 0x30;
        total = stats->unkC + stats->vertexMalloc + stats->blendShapeMalloc + 0x38;
        total += (stats->jointsMalloc + stats->hitSphereMalloc) + 8;
    } else {
        total = stats->blendShapeMalloc + 0x38;
        total += stats->unkC + stats->jointsMalloc + stats->hitSphereMalloc + 8;
    }    
    
    if (model->joints != 0 && model->jointCount && model->collisionA) {
        joints_calc = model->jointCount;
        joints_calc *= 7;
        joints_calc <<= 2;
        total += joints_calc + (model->jointCount << 1) + 0x1c;
    }
    total += 0x2F;

    //NOTE: this 64-bit cast may be a fakematch!
    return (u64)ALIGN16(total);
}

//Draw mode when opaque?
void load_model_display_list(Model *model, ModelInstance *modelInst)
{
    ModelDLInfo *dlInfo = model->drawModes;
    ModelDLInfo *dlInfoEnd = dlInfo + model->drawModesCount;

    for (; dlInfo < dlInfoEnd; dlInfo++)
    {
        modelInst->displayList[dlInfo->idx] = dlInfo->gfx;
    }
}

//Draw mode when at semi-transparent opacity?
void load_model_display_list2(Model *model, ModelInstance *modelInst)
{
    ModelDLInfo *dlInfo = model->drawModes;
    ModelDLInfo *dlInfoEnd = dlInfo + model->drawModesCount;

    for (; dlInfo < dlInfoEnd; dlInfo++)
    {
        modelInst->displayList[dlInfo->idx] = dlInfo->gfx2;
    }
}

#if 1
#pragma GLOBAL_ASM("asm/nonmatchings/model/destroy_model_instance.s")
#else
extern s32 *gFreeModelSlots;
extern s32 gNumFreeModelSlots;
extern ModelSlot *gLoadedModels;
extern s32 gNumLoadedModels;
void _destroy_model_instance(ModelInstance *modelInst)
{
    Model *model;

    if (modelInst == NULL) {
        return;
    }

    model = modelInst->model;

    if (model->displayList != modelInst->displayList) {
        free(modelInst->displayList);
    }
    free(modelInst);

    if (--model->refCount <= 0)
    {
        s32 slot;

        for (slot = 0; slot < gNumLoadedModels; slot++) {
            if (gLoadedModels[slot].model == model) {
                break;
            }
        }

        if (slot == gNumLoadedModels)
        {
            *(u8*)0x0 = 0; // CRASH!
        }
        else
        {
            gFreeModelSlots[gNumFreeModelSlots++] = slot;
            gLoadedModels[slot].id = gLoadedModels[slot].model = -1;
            model_destroy(model);
        }
    }
}
#endif

void model_destroy(Model* model) {
    s32 i;

    for (i = 0; i < model->textureCount; i++)
    {
        if ((&model->materials[i])->texture) {
            texture_destroy((&model->materials[i])->texture);
        }
    }

    if (model->anims != 0) {
        i = 0;
        if (model->animCount != 0) {
            do {
                anim_destroy(model->anims[i]);
                i++;
            } while (i < model->animCount);
        }
    }

    free(model);
}

<<<<<<< HEAD
#if 1
#pragma GLOBAL_ASM("asm/nonmatchings/model/model_load_anim_remap_table.s")
#else
extern u32 *D_800B17BC;
s32 model_load_anim_remap_table(s32 modelID, s32 arg1, s32 animCount){
    s32 *temp_v0;
    s32 var_v1_2;
    s32 var_v1;
    s32 amap_size;
    var_v1 = animCount;
    if (arg1 != 0){
        var_v1 = (var_v1 << 1) + 8;
        
        while (var_v1 & 7){
            var_v1 += 1;
        }
    } else {
        var_v1 = var_v1 << 2;
        while (var_v1 & 7){
            var_v1 += 1;
        }

        read_file_region(AMAP_TAB, D_800B17BC, (modelID & ~3) << 2, 0x20);
        if (!D_800B17BC){}; //Maybe there was a print around here?
        temp_v0 = &D_800B17BC[(modelID & 3) & 0xFF];
        amap_size = temp_v0[1] - temp_v0[0];
        var_v1 += amap_size;
    }
    return var_v1;
}
#endif
=======
s32 model_load_anim_remap_table(s32 modelID, s32 arg1, s32 animCount){
    s32 *offset;
    s32 amap_size;
    s32 total_size;
    s32 index;
    
    total_size = animCount;
    if (arg1 != 0){
        total_size = (total_size << 1) + 8;
        PAD16(total_size);
    } else {
        total_size = total_size << 2;
        PAD16(total_size);
       
        index = modelID & 3;
        read_file_region(AMAP_TAB, D_800B17BC, (modelID & ~3) << 2, 0x20);

        amap_size = D_800B17BC[index+1] - D_800B17BC[index];
        
        total_size += amap_size;
    }
    return total_size;
}
>>>>>>> d9e60df8

#pragma GLOBAL_ASM("asm/nonmatchings/model/modanim_load.s")

#pragma GLOBAL_ASM("asm/nonmatchings/model/model_setup_anim_playback.s")

/** 
    a0 amap-related?
    a1 animID?
    a2 ?
    a3 ?
*/
Animation* func_80019118(s16 arg0, s16 animID, s32 arg2, s32 arg3) {
    Animation* anim;

    anim = NULL;
    queue_load_anim((void*)&anim, arg0, animID, arg2, arg3);
    return anim;
}

#pragma GLOBAL_ASM("asm/nonmatchings/model/anim_load.s")


#if 1
#pragma GLOBAL_ASM("asm/nonmatchings/model/anim_destroy.s")
#else

extern AnimData** D_800B17C0;
extern s32 D_800B17C8;

void anim_destroy(Animation* anim) {
    AnimData* data;
    s32 matchIndex;
    s32 index;

    if (anim) {
        anim->referenceCount--;
        if (anim->referenceCount <= 0) {
            
            for (matchIndex = -1, index = 0; index < D_800B17C8; index++){
                if (anim == D_800B17C0[index]->animation) {
                    matchIndex = index;
                }
            }           
            
            if (matchIndex != -1) {
                data = D_800B17C0[matchIndex];
                data->referenceCount = -1;
                data->animation = (Animation*)matchIndex;
                free(anim);
            }
            
        }
    }
}
#endif

#if 1
#pragma GLOBAL_ASM("asm/nonmatchings/model/func_8001943C.s")
#else
extern f32 gWorldX;
extern f32 gWorldZ;
typedef s16 (*ObjectDLLFunc0x20)(Object *object);
void _func_8001943C(Object *object, MtxF *mf, f32 yPrescale)
{
    if (object->parent == NULL) {
        object->srt.tx -= gWorldX;
        object->srt.tz -= gWorldZ;
    }

    if (object->srt.tx > *(f32*)0x800994c0 /* 32767.0f */ || object->srt.tx < *(f32*)0x800994c4 /* -32767.0f */ ||
        object->srt.tz > *(f32*)0x800994c0 /* 32767.0f */ || object->srt.tz < *(f32*)0x800994c4 /* -32767.0f */)
    {
        bzero(mf, sizeof(MtxF));
        mf->m[0][0] = 1.0f;
        mf->m[1][1] = 1.0f;
        mf->m[2][2] = 1.0f;
        mf->m[3][3] = 1.0f;

        if (object->parent == NULL) {
            object->srt.tx += gWorldX;
            object->srt.tz += gWorldZ;
        }
    }
    else
    {
        matrix_from_srt(mf, &object->srt);

        if (object->id == 0x427) { // if == OBJ_ScorpionRobot
            ObjectDLLFunc0x20 func = *(ObjectDLLFunc0x20*)((u8*)*object->dll + 0x20);
            s16 theta = func(object);
            matrix_from_yaw(theta, mf);
        }

        if (yPrescale != 1.0f) {
            matrix_prescale_y(mf, yPrescale);
        }

        if (object->parent == NULL) {
            object->srt.tx += gWorldX;
            object->srt.tz += gWorldZ;
        }
    }
}
#endif

#pragma GLOBAL_ASM("asm/nonmatchings/model/func_800195F8.s")

#if 1
#pragma GLOBAL_ASM("asm/nonmatchings/model/func_80019730.s")
#else
void func_800199A8(MtxF *param_1, ModelInstance *modelInst, AnimState *animState, f32 param_4, s32 param_5);
void func_80019FC0(MtxF *param_1, ModelInstance *modelInst, AnimState *animState, f32 param_4, u32 param_5, u8 animIdx0, u8 param_7, u8 animIdx1, u32 flags, u16 param_10);
void func_8001A3FC(ModelInstance *modelInst, u32 selector, s32 idx, f32 param_4, f32 scale, Vec3f *param_6, s16 *param_7);
void func_8001CAA4(AnimState *animState, s16 *out0, s16 *out1);
void _func_80019730(ModelInstance *modelInst, Model *model, Object *object, MtxF *param_4)
{
    s32 mtxSelector;
    AnimState *animState0;

    func_8001A640(object, modelInst, model);

    modelInst->unk_0x34 ^= 0x1;
    mtxSelector = modelInst->unk_0x34 & 0x1;

    animState0 = modelInst->animState0;

    if (animState0->unk_0x63 & 0x4)
    {
        short xyz[3];
        Vec3f v;
        func_8001A3FC(modelInst, 0, 0, object->unk0x98, object->srt.scale, &v, xyz);
        *(s16*)0x800903dc = xyz[0];
        *(s16*)0x800903de = xyz[1];
        *(s16*)0x800903e0 = xyz[2];
    }

    if (modelInst->model->unk_0x71 & 0x8)
    {
        func_800199A8(param_4, modelInst, animState0, object->unk0x98, 0x7f);
    }
    else
    {
        if (modelInst->animState0->unk_0x63 & 0x8)
        {
            AnimState *animState1 = modelInst->animState1;

            func_80019FC0(param_4, modelInst, animState0, object->unk0x98, 0x7f, 0, 0, 2, 0x14, animState0->unk_0x5a);
            func_80019FC0(param_4, modelInst, animState1, object->unk0x9c, 0x7f, 0, 0, 2, 0x18, animState0->unk_0x5a);
            func_80019FC0(param_4, modelInst, animState0, object->unk0x98, 0x7f, 0, 0, 0, 7, animState1->unk_0x58);
            func_80019FC0(param_4, modelInst, animState0, object->unk0x98, 0x7f, 0, 1, 1, 1, animState0->unk_0x58);
        }
        else
        {
            func_800199A8(param_4, modelInst, animState0, object->unk0x98, 0x7f);
            if (modelInst->animState1 != NULL && object->unk_0xa2 >= 0) {
                func_800199A8(param_4, modelInst, modelInst->animState1, object->unk0x9c, -1);
            }
        }
    }

    pointerIntArray2_func(modelInst->unk_0x4.matrices[mtxSelector], model->unk_0x6f);
}
#endif

#if 1
#pragma GLOBAL_ASM("asm/nonmatchings/model/func_800199A8.s")
#else
void _func_800199A8(MtxF *param_1, ModelInstance *modelInst, AnimState *animState, f32 param_4, u32 param_5)
{
    Model *model;
    MtxF *modelMtx;
    AnimState myAnimState;
    s32 i;
    u32 flags = 0;
    s32 j;

    model = modelInst->model;
    modelMtx = modelInst->unk_0x4.matrices[modelInst->unk_0x34 & 0x1];

    animState->unk_0x4[0] = animState->unk_0x14[0] * param_4;

    if (model->unk_0x71 & 0x8)
    {
        myAnimState.anims[0] = animState->anims[0];
        myAnimState.anims[1] = animState->anims[1];
        myAnimState.anims2[0] = animState->anims2[0];
        myAnimState.anims2[1] = animState->anims2[1];

        for (i = 0; i < 2; i++)
        {
            s32 srci = 0;

            if (animState->unk_0x58 != 0) {
                srci = i;
            }

            myAnimState.animIndexes[i] = animState->animIndexes[srci];
            myAnimState.unk_0x60[i] = animState->unk_0x60[srci];
            myAnimState.unk_0x4[i] = animState->unk_0x4[srci];
        }

        myAnimState.unk_0x58 = animState->unk_0x58;

        func_8001A1D4(model, &myAnimState, 2);

        if (animState->unk_0x63 & 0x1) {
            flags |= 0x10;
        }
        if (animState->unk_0x63 & 0x4) {
            flags |= 0x20;
        }

        func_8001B4F0(&modelMtx, param_1, &myAnimState, model->unk_0x20, model->unk_0x6f, SHORT_ARRAY_800b17d0, param_5, flags | 0x40);

        return;
    }

    for (i = 0; i < 2; i++)
    {
        if (i == 0) {
            myAnimState.unk_0x58 = animState->unk_0x5a;
        } else {
            myAnimState.unk_0x58 = animState->unk_0x5c;
        }

        if (myAnimState.unk_0x58 != 0)
        {
            u32 bit;

            if (animState->unk_0x58 == 0) {
                bit = 0;
            } else {
                bit = 4 << i;
            }

            myAnimState.unk_0x60[0] = animState->unk_0x60[i];
            myAnimState.unk_0x14[0] = animState->unk_0x14[i];
            myAnimState.unk_0x4[0] = animState->unk_0x4[i];
            myAnimState.unk_0x34[0] = animState->unk_0x34[i];
            myAnimState.unk_0x60[1] = animState->unk_0x60[i];
            myAnimState.unk_0x14[1] = animState->unk_0x14[i];
            myAnimState.unk_0x4[1] = animState->unk_0x4[i];
            myAnimState.unk_0x34[1] = animState->unk_0x3c[i];

            if (model->unk_0x71 & 0x40) {
                myAnimState.animIndexes[0] = 0;
                myAnimState.animIndexes[1] = 1;
                myAnimState.anims[0] = animState->anims[animState->animIndexes[i]];
                myAnimState.anims[1] = animState->anims2[animState->animIndexes[i + 2]];
            } else {
                myAnimState.animIndexes[0] = animState->animIndexes[i];
                myAnimState.animIndexes[1] = animState->animIndexes[i + 2];
            }

            func_8001A1D4(model, &myAnimState, 2);
            func_8001B4F0(&modelMtx, param_1, &myAnimState, model->unk_0x20, model->unk_0x6f, SHORT_ARRAY_800b17d0, param_5, bit);

            if (bit != 0) {
                bit |= 1 << i;
            }
        }
    }

    if (animState->unk_0x5a != 0 || animState->unk_0x5c != 0) {
        if (flags == 0) {
            return;
        }
    }

    j = 1;
    if (animState->unk_0x58) {
        j = 2;
    }

    myAnimState.anims[0] = animState->anims[0];
    myAnimState.anims[1] = animState->anims[1];
    myAnimState.anims2[0] = animState->anims2[0];
    myAnimState.anims2[1] = animState->anims2[1];

    if (j != 0)
    {
        if (j != 1)
        {
            for (i = 0; i < j; i++)
            {
                myAnimState.animIndexes[i] = animState->animIndexes[i];
                myAnimState.unk_0x60[i] = animState->unk_0x60[i];
                myAnimState.unk_0x14[i] = animState->unk_0x14[i];
                myAnimState.unk_0x4[i] = animState->unk_0x4[i];
                myAnimState.unk_0x34[i] = animState->unk_0x34[i];
            }
            if (i == 1)
                goto lab_80019f2c;
        }

        // TODO
    }

    lab_80019f2c:
    myAnimState.unk_0x58 = animState->unk_0x58;
    func_8001A1D4(model, &myAnimState, 1);
    if (animState->unk_0x63 & 0x1) {
        flags |= 0x10;
    }
    if (animState->unk_0x63 & 0x4) {
        flags |= 0x20;
    }
    func_8001B4F0(&modelMtx, param_1, &myAnimState, model->unk_0x20, model->unk_0x6f, SHORT_ARRAY_800b17d0, param_5, flags);
}
#endif

#if 1
#pragma GLOBAL_ASM("asm/nonmatchings/model/func_80019FC0.s")
#else
// Blend between animations?
void _func_80019FC0(MtxF *param_1, ModelInstance *modelInst, AnimState *animState, f32 param_4, u32 param_5, u8 animIdx0, u8 param_7, u8 animIdx1, u32 flags, u16 param_10)
{
    Model *model = modelInst->model;
    MtxF *modelMtx = modelInst->unk_0x4.matrices[modelInst->unk_0x34 & 1];
    AnimState myAnimState;
    u8 flags2;

    if (flags & 0x10) {
        animState->unk_0x4[0] = animState->unk_0x14[0] * param_4;
    }

    myAnimState.unk_0x60[0] = animState->unk_0x60[animIdx0];
    myAnimState.unk_0x14[0] = animState->unk_0x14[animIdx0];
    myAnimState.unk_0x4[0] = animState->unk_0x4[animIdx0];
    myAnimState.unk_0x34[0] = animState->unk_0x34[animIdx0];
    myAnimState.unk_0x60[1] = animState->unk_0x60[param_7];
    myAnimState.unk_0x14[1] = animState->unk_0x14[param_7];
    myAnimState.unk_0x4[1] = animState->unk_0x4[param_7];
    myAnimState.unk_0x34[1] = animState->unk_0x34[animIdx1];

    if (model->unk_0x71 & 0x40)
    {
        myAnimState.animIndexes[0] = 0;
        myAnimState.animIndexes[1] = 1;
        myAnimState.anims[0] = animState->anims[animState->animIndexes[animIdx0]];
        if (animIdx1 < 2) {
            myAnimState.anims[1] = animState->anims[animState->animIndexes[animIdx1]];
        } else {
            myAnimState.anims[1] = animState->anims2[animState->animIndexes[animIdx1]];
        }
    }
    else
    {
        myAnimState.animIndexes[0] = animState->animIndexes[animIdx0];
        myAnimState.animIndexes[1] = animState->animIndexes[animIdx1];
    }

    if (param_10 == 0) {
        myAnimState.unk_0x58 = 1;
    } else {
        myAnimState.unk_0x58 = param_10;
    }

    func_8001A1D4(model, &myAnimState, 2);

    flags2 = flags & 0xf;
    if (!(flags & 0xc))
    {
        if (animState->unk_0x63 & 0x1) {
            flags2 |= 0x10;
        }
        if (animState->unk_0x63 & 0x4) {
            flags2 |= 0x20;
        }
    }

    func_8001B4F0(&modelMtx, param_1, &myAnimState, model->unk_0x20, model->unk_0x6f, 0x800b17d0, param_5, flags2);
}
#endif

#if 1
#pragma GLOBAL_ASM("asm/nonmatchings/model/func_8001A1D4.s")
#else
void _func_8001A1D4(Model *model, AnimState *animState, s32 count)
{
    s8* amap;
    Animation *anim;
    s32 i;
    s32 j;
    s32 k;
    s16 m;
    u8 n;

    for (i = 0; i < count; i++)
    {
        if (model->unk_0x71 & 0x40) {
            amap = animState->anims[animState->animIndexes[i]];
            anim = (Animation*)(amap + 0x80);
        } else {
            amap = model->amap + animState->animIndexes[i] * ALIGN8(model->unk_0x6f);
            anim = model->anims[animState->animIndexes[i]];
        }

        for (j = 0; j < model->unk_0x6f; j++) {
            *(u8*)((u8*)model->unk_0x20 + j + i * 0x10 + 2) = amap[j];
        }

        n = animState->unk_0x34[i][2];

        k = (int)animState->unk_0x4[i] - 1;
        if (k < 0 && animState->unk_0x60[i] != 0) {
            k += (int)animState->unk_0x14[i];
        }

        animState->unk_0x4c[i][0] = n;
        animState->unk_0x4c[i][1] = n * 2;
        animState->unk_0x4c[i][2] = n * 3;

        if (k < 0) {
            k = 0;
        }

        m = (s16)animState->unk_0x4[i];
        n = animState->unk_0x34[i][2];

        animState->unk_0x2c[i] = (u8*)anim + n * k + anim->unk_0x2;

        if (m == animState->unk_0x4[i]) {
            animState->unk_0x4c[i][0] = n;
        } else {
            animState->unk_0x4c[i][0] = 0;
        }

        if (animState->unk_0x60[i] != 0 && animState->unk_0x4[i] == m - 1.0f) {
            animState->unk_0x4c[i][0] = -n * m;
        }

        animState->unk_0x2c[i] = (u8*)anim + n * m + anim->unk_0x2;
    }
}
#endif

// regalloc
#if 1
#pragma GLOBAL_ASM("asm/nonmatchings/model/func_8001A3FC.s")
#else
void _func_8001A3FC(ModelInstance *modelInst, u32 selector, s32 idx, f32 param_4, f32 scale, Vec3f *param_6, short *param_7)
{
    AnimState *animState;
    Animation *anim;
    u8 *old_unk_0x34;
    f32 unk0x14;
    s32 iunk0x14;
    u8 unk0x34;
    s16 xyz[3];

    if (selector != 0) {
        animState = modelInst->animState1;
    } else {
        animState = modelInst->animState0;
    }

    old_unk_0x34 = animState->unk_0x34[0];
    animState->unk_0x34[0] = animState->unk_0x34[idx];

    if (modelInst->model->unk_0x71 & 0x40)
    {
        if (idx >= 2) {
            anim = animState->anims2[animState->animIndexes[idx]] + 0x80;
        } else {
            anim = animState->anims[animState->animIndexes[idx]] + 0x80;
        }
    } else {
        anim = modelInst->model->anims[animState->animIndexes[idx]];
    }

    unk0x14 = animState->unk_0x14[0] * param_4;
    iunk0x14 = (int)unk0x14;
    animState->unk_0x4[0] = unk0x14;
    unk0x34 = animState->unk_0x34[0][2];
    if (iunk0x14 != unk0x14) {
        animState->unk_0x4c[0][0] = unk0x34;
    } else {
        animState->unk_0x4c[0][0] = 0;
    }

    if (animState->unk_0x60[0] != 0 && iunk0x14 == animState->unk_0x14[0] - 1.0f) {
        animState->unk_0x4c[0][0] = -unk0x34 * iunk0x14;
    }

    animState->unk_0x2c[0] = (u8*)anim + anim->unk_0x2 + unk0x34 * iunk0x14;

    func_8001CAA4(animState, xyz, param_7);

    animState->unk_0x34[0] = old_unk_0x34;

    param_6->x = xyz[0] / 32.0f;
    param_6->y = xyz[1] / 32.0f;
    param_6->z = xyz[2] / 32.0f;
    param_6->x += modelInst->model->unk_0x20->x;
    param_6->y += modelInst->model->unk_0x20->y;
    param_6->z += modelInst->model->unk_0x20->z;
    param_6->x *= scale;
    param_6->y *= scale;
    param_6->z *= scale;

}
#endif

#if 1
#pragma GLOBAL_ASM("asm/nonmatchings/model/func_8001A640.s")
#else
void _func_8001A640(Object *object, ModelInstance *modelInst, Model *model)
{
    s32 i;
    s32 j;
    s32 k;
    s32 m;
    s32 n;
    s8* amap;

    if (model->unk_0x71 & 0x40) {
        amap = modelInst->animState0->anims[modelInst->animState0->animIndexes[0]];
    } else {
        amap = model->amap + modelInst->animState0->animIndexes[0] * ALIGN8(model->unk_0x6f);
    }

    j = 0;
    m = 0;
    for (i = 0; i < object->ptr0x50->unk_0x72; i++)
    {
        if (object->ptr0x50->unk_0x10[object->modelInstIdx + j + 1] != 0xff)
        {
            s16 *src = &object->ptr0x6c[i * 9];
            u32 code = amap[object->ptr0x50->unk_0x10[object->modelInstIdx + j + 1]] << 6;

            for (k = 0; k < 3; k++)
            {
                if (src[3 * k] != 0) {
                    SHORT_ARRAY_800b17d0[m++] = 12 * k + code;
                    SHORT_ARRAY_800b17d0[m++] = src[3 * k];
                }
                if (src[3 * k + 1] != 0) {
                    SHORT_ARRAY_800b17d0[m++] = 12 * k + code + 2;
                    SHORT_ARRAY_800b17d0[m++] = src[3 * k + 1];
                }
                if (src[3 * k + 2] != 0) {
                    SHORT_ARRAY_800b17d0[m++] = 12 * k + code + 4;
                    SHORT_ARRAY_800b17d0[m++] = src[3 * k + 2];
                }
            }
        }

        j += object->ptr0x50->unk_0x5d + 1;
    }
}
#endif

#pragma GLOBAL_ASM("asm/nonmatchings/model/func_8001A8EC.s")

#pragma GLOBAL_ASM("asm/nonmatchings/model/func_8001AC44.s")

void func_8001AE74(ModelInstance *modelInst) {
    if (modelInst->model->blendshapes != NULL) {
        func_8001AF04(modelInst, -1, -1, 0, 0, 7);
        func_8001AF04(modelInst, -1, -1, 0, 1, 7);
        func_8001AF04(modelInst, -1, -1, 0, 2, 7);
    }
}

#pragma GLOBAL_ASM("asm/nonmatchings/model/func_8001AF04.s")

void func_8001AFCC(ModelInstance *modelInst, s32 param2, f32 param3) {
    ModelInstance_0x30 *var1;

    if (param2 < 3 && modelInst->model->blendshapes != NULL) {
        var1 = &modelInst->unk_0x30[param2];
        var1->unk0x0 = param3;
        var1->unk0xE |= 4;
    }
}

s32 func_8001B010(ModelInstance *modelInst) {
    int i;
    ModelInstance_0x30 *var1;
    
    if (modelInst->model->blendshapes == NULL) {
        return 0;
    }

    for (i = 0; i < 3; i++) {
        var1 = &modelInst->unk_0x30[i];

        if (var1->unk0x0 != var1->unk0x4 || (var1->unk0xE & 0xE) != 0) {
            return 1;
        }
    }

    return 0;
}

void func_8001B084(ModelInstance *modelInst, f32 param2) {
    int i;
    ModelInstance_0x30 *var1;
    
    if (modelInst->model->blendshapes == NULL) {
        return;
    }

    for (i = 0; i < 3; i++) {
        var1 = &modelInst->unk_0x30[i];

        if (var1->unk0xC != -1 || var1->unk0xD != -1) {
            if ((var1->unk0xE & 1) == 0) {
                var1->unk0x0 += var1->unk0x8 * param2;
            }
        }
    }
}

#pragma GLOBAL_ASM("asm/nonmatchings/model/func_8001B100.s")

#ifndef NON_MATCHING
#pragma GLOBAL_ASM("asm/nonmatchings/model/func_8001B49C.s")
#else
extern s32 gNumLoadedModels;

void func_8001B49C(void) {
    ModelSlot* modelSlot;
    s32 index;
    s32 modelID;

    for (index = 0; index < gNumLoadedModels; index++){
        modelSlot = &gLoadedModels[index];
        modelID = modelSlot->id;

        if (modelID < 0){
            continue;
        }
        if (index && modelSlot && modelID)
        {
        }
    }
}
#endif

void doNothing_8001B4E4(s32 arg) {}<|MERGE_RESOLUTION|>--- conflicted
+++ resolved
@@ -584,39 +584,6 @@
     free(model);
 }
 
-<<<<<<< HEAD
-#if 1
-#pragma GLOBAL_ASM("asm/nonmatchings/model/model_load_anim_remap_table.s")
-#else
-extern u32 *D_800B17BC;
-s32 model_load_anim_remap_table(s32 modelID, s32 arg1, s32 animCount){
-    s32 *temp_v0;
-    s32 var_v1_2;
-    s32 var_v1;
-    s32 amap_size;
-    var_v1 = animCount;
-    if (arg1 != 0){
-        var_v1 = (var_v1 << 1) + 8;
-        
-        while (var_v1 & 7){
-            var_v1 += 1;
-        }
-    } else {
-        var_v1 = var_v1 << 2;
-        while (var_v1 & 7){
-            var_v1 += 1;
-        }
-
-        read_file_region(AMAP_TAB, D_800B17BC, (modelID & ~3) << 2, 0x20);
-        if (!D_800B17BC){}; //Maybe there was a print around here?
-        temp_v0 = &D_800B17BC[(modelID & 3) & 0xFF];
-        amap_size = temp_v0[1] - temp_v0[0];
-        var_v1 += amap_size;
-    }
-    return var_v1;
-}
-#endif
-=======
 s32 model_load_anim_remap_table(s32 modelID, s32 arg1, s32 animCount){
     s32 *offset;
     s32 amap_size;
@@ -640,7 +607,6 @@
     }
     return total_size;
 }
->>>>>>> d9e60df8
 
 #pragma GLOBAL_ASM("asm/nonmatchings/model/modanim_load.s")
 
