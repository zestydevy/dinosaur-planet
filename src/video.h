--- conflicted
+++ resolved
@@ -174,13 +174,10 @@
  * If the result of func_8005BC38 is 0, then it will be the current framebuffer's resolution.
  */
 u32 get_some_resolution_encoded();
-<<<<<<< HEAD
-=======
 
 /**
  * Returns gVideoMode.
  */
 s32 get_video_mode();
->>>>>>> 39bce974
 
 #endif