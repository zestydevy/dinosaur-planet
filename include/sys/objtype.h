#ifndef _SYS_OBJTYPE_H
#define _SYS_OBJTYPE_H

#include "PR/ultratypes.h"
#include "game/objects/object.h"

enum ObjType {
    OBJTYPE_PLAYER = 0,
    OBJTYPE_SIDEKICK = 1,
    OBJTYPE_2 = 2,
    OBJTYPE_4 = 4,
    OBJTYPE_5 = 5,
    OBJTYPE_6 = 6,
<<<<<<< HEAD
    OBJTYPE_7 = 7, // CFScalesGalleon
    OBJTYPE_10 = 10,
=======
    OBJTYPE_7 = 7,
    OBJTYPE_10 = 10, // Shop? Object DLL(s) might refer to DLL_768_SPShop
>>>>>>> 9c58bc8c
    OBJTYPE_11 = 11, // BWlog, DFlog
    OBJTYPE_16 = 16,
    OBJTYPE_17 = 17,
    OBJTYPE_18 = 18,
    OBJTYPE_22 = 22, // DFriverflow
    OBJTYPE_23 = 23, // DFdockpoint
    OBJTYPE_24 = 24,
    OBJTYPE_29 = 29,
    OBJTYPE_32 = 32,
    OBJTYPE_37 = 37,
    OBJTYPE_39 = 39,
    OBJTYPE_40 = 40,
    OBJTYPE_51 = 51,
    OBJTYPE_52 = 52,
    OBJTYPE_59 = 59,
    OBJTYPE_64 = 64
};

void obj_object_type_init();
void obj_add_object_type(Object *obj, s32 type);
void obj_free_object_type(Object *obj, s32 type);
Object **obj_get_all_of_type(s32 type, s32 *count);
Object *obj_get_nearest_type_to(s32 type, Object *object, float *distance);
Object *obj_get_nearest_type_to_excluding_self(s32 type, Object *object, float *distance);
Object *obj_get_nearest_type(s32 type, Vec3f *position, float *distance);
s32 obj_is_object_type(Object *obj, s32 type);

#endif<|MERGE_RESOLUTION|>--- conflicted
+++ resolved
@@ -11,13 +11,8 @@
     OBJTYPE_4 = 4,
     OBJTYPE_5 = 5,
     OBJTYPE_6 = 6,
-<<<<<<< HEAD
     OBJTYPE_7 = 7, // CFScalesGalleon
-    OBJTYPE_10 = 10,
-=======
-    OBJTYPE_7 = 7,
     OBJTYPE_10 = 10, // Shop? Object DLL(s) might refer to DLL_768_SPShop
->>>>>>> 9c58bc8c
     OBJTYPE_11 = 11, // BWlog, DFlog
     OBJTYPE_16 = 16,
     OBJTYPE_17 = 17,
