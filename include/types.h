--- conflicted
+++ resolved
@@ -30,21 +30,12 @@
     f32 (*withFiveArgsF32)(s32, s32, s32, s32, s32);
     f32 (*withSixArgsF32)(s32, s32, s32, s32, s32, s32);
     f32 (*withSevenArgsF32)(s32, s32, s32, s32, s32, s32, s32);
+    void (*withThreeArgsCustom)(s32, s32, f32);
     void (*withOneS32OneF32)(s32, f32);
-<<<<<<< HEAD
-    void (*withThreeArgs)(s32, s32, s32);
-    void (*withThreeArgsCustom)(s32, s32, f32);
-    void (*withFourArgs)(s32, s32, s32, s32);
-=======
->>>>>>> 705798b7
     void (*withFourArgsCustom)(s32, s32, f32, s32);
     void (*withFiveArgsCustom)(s32, f32, s32, s32, s32);
     void (*withSixArgsCustom)(void *, s32, void *, s32, s32, s32);
-<<<<<<< HEAD
-    void (*withSevenArgs)(s32, s32, s32, s32, s32, s32, s32);
     s32 (*withSevenArgsCustom)(void *, f32, f32, f32, void*, void*, void*);
-=======
->>>>>>> 705798b7
 } UnknownDLLFunc;
 
 // "Unknown" DLL interface to help match code calling DLLs where the exact
