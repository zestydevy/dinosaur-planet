--- conflicted
+++ resolved
@@ -233,15 +233,9 @@
 /*00B4*/    s16 unkB4;
 /*00B6*/	u8 unkB6[2];
 /*00B8*/	void* data; //type depends on object
-<<<<<<< HEAD
 /*00BC*/	AnimationCallback animCallback; // some kind of cutscene anim callback?
-/*00C0*/	struct Object *unk0xc0; // related to group 16 objects?
-/*00C4*/	struct Object* unk0xc4; // parent object
-=======
-/*00BC*/	ObjectCallback unkBC; // some kind of cutscene anim callback?
 /*00C0*/	struct Object *unkC0; // related to group 16 objects?
 /*00C4*/	struct Object* unkC4; // parent object
->>>>>>> 9150316a
 /*00C8*/    struct Object *linkedObject; // child? the linked object's parent is not necessarily set to the current object
 /*00CC*/    ObjectMesgQueue *mesgQueue;
 /*00D0*/    u8 unkD0[0xd4 - 0xd0];
