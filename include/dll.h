#ifndef _DLL_H
#define _DLL_H

#include "dlls/engine/1_ui.h"
#include "dlls/engine/2_camera.h"
#include "dlls/engine/3_animation.h"
#include "dlls/engine/4_race.h"
#include "dlls/engine/5_amseq.h"
#include "dlls/engine/6_amsfx.h"
#include "dlls/engine/7_newday.h"
#include "dlls/engine/8.h"
#include "dlls/engine/9_newclouds.h"
#include "dlls/engine/10_newstars.h"
#include "dlls/engine/11_newlfx.h"
#include "dlls/engine/12_minic.h"
#include "dlls/engine/13_expgfx.h"
<<<<<<< HEAD
=======
#include "dlls/engine/14_modgfx.h"
#include "dlls/engine/15_projgfx.h"
>>>>>>> 586c81b5
#include "dlls/engine/16.h"
#include "dlls/engine/17.h"
#include "dlls/engine/18.h"
#include "dlls/engine/20_screens.h"
#include "dlls/engine/21_gametext.h"
#include "dlls/engine/22_subtitles.h"
#include "dlls/engine/23.h"
#include "dlls/engine/24_waterfx.h"
#include "dlls/engine/25.h"
#include "dlls/engine/26_curves.h"
#include "dlls/engine/27_head_turn.h"
#include "dlls/engine/28_screen_fade.h"
#include "dlls/engine/29_gplay.h"
#include "dlls/engine/30_task.h"
#include "dlls/engine/31_flash.h"
#include "dlls/engine/32.h"
#include "dlls/engine/33.h"
#include "dlls/engine/54.h"
#include "dlls/engine/56.h"
#include "dlls/engine/57.h"
#include "dlls/engine/58.h"
#include "dlls/engine/59_minimap.h"
#include "dlls/engine/74_picmenu.h"
#include "dlls/engine/75.h"
#include "dlls/engine/76.h"

#include "dll_def.h"
#include "types.h"

enum DLL_ID
{
    DLL_UI = 1,
    DLL_CAMERA,
    DLL_ANIM,
    DLL_RACE,
    DLL_AMSEQ,
    DLL_AMSFX,
    DLL_NEWDAY,
    DLL_8,
    DLL_NEWCLOUDS,
    DLL_NEWSTARS,
    DLL_NEWLFX,
    DLL_MINIC,
    DLL_EXPGFX,
    DLL_MODGFX,
    DLL_PROJGFX,
    DLL_16,
    DLL_17,
    DLL_18,
    DLL_SCREENS = 20,
    DLL_TEXT,
    DLL_SUBTITLES,
    DLL_23,
    DLL_WATERFX,
    DLL_25,
    DLL_CURVES,
    DLL_27,
    DLL_SCREEN_FADE,
    DLL_GPLAY,
    DLL_TASK,
    DLL_FLASH,
    DLL_32,
    DLL_33,
    DLL_54 = 54,
    DLL_56 = 56,
    DLL_57,
    DLL_58,
    DLL_MINIMAP,
    DLL_PICMENU = 74,
    DLL_75,
    DLL_76,
    DLL_CANNON_CLAW = 223
};

// TODO: the below should be moved to main.h

// "Static" DLLs
// These are loaded on game init, are never unloaded, and are referenced by
// their global variable instead of from loading the DLL.

<<<<<<< HEAD
extern DLLInst_1_UI *gDLL_UI;
extern DLLInst_2_Camera *gDLL_Camera;
extern DLLInst_3_ANIM *gDLL_ANIM;
extern DLLInst_5_AMSEQ *gDLL_AMSEQ;
extern DLLInst_5_AMSEQ *gDLL_AMSEQ2;
extern DLLInst_6_AMSFX *gDLL_AMSFX;
extern DLLInst_7_newday *gDLL_7_newday;
extern DLLInst_12_minic *gDLL_minic;
extern DLLInst_13_expgfx *gDLL_expgfx;
=======
extern DLLInst_1_UI *gDLL_1_UI;
extern DLLInst_2_camera *gDLL_2_Camera;
extern DLLInst_3_animation *gDLL_3_Animation;
extern DLLInst_5_AMSEQ *gDLL_5_AMSEQ;
extern DLLInst_5_AMSEQ *gDLL_5_AMSEQ2;
extern DLLInst_6_AMSFX *gDLL_6_AMSFX;
extern DLLInst_7_newday *gDLL_7_Newday;
extern DLLInst_12_minic *gDLL_12_Minic;
>>>>>>> 586c81b5
extern DLLInst_16 *gDLL_16;
extern DLLInst_20_screens *gDLL_20_Screens;
extern DLLInst_21_gametext *gDLL_21_Gametext;
extern DLLInst_22_subtitles *gDLL_22_Subtitles;
extern DLLInst_23 *gDLL_23;
extern DLLInst_24_waterfx *gDLL_24_Waterfx;
extern DLLInst_25 *gDLL_25;
<<<<<<< HEAD
extern DLLInst_26_curves *gDLL_CURVES;
extern DLLInst_27_head_turn *gDLL_27_head_turn;  //"lookAt" DLL? (seems to have functions for aiming character necks etc!)
extern DLLInst_28_screen_fade *gDLL_28_screen_fade;
extern DLLInst_29_gplay *gDLL_29_gplay;
extern DLLInst_30_task *gDLL_30_task;
extern DLLInst_31_flash *gDLL_31_flash;
extern DLLInst_74_picmenu *gDLL_picmenu;
extern DLLInst_Unknown
    *gDLL_8,
    *gDLL_newclouds,
    *gDLL_newstars,
    *gDLL_Race,
    *gDLL_newlfx,
    *gDLL_57,
    *gDLL_58,
    *gDLL_modgfx,
    *gDLL_projgfx,
    *gDLL_17,
    *gDLL_18,
    *gDLL_75,
    *gDLL_56,
    *gDLL_32,
    *gDLL_33,
    *gDLL_minimap,
    *gDLL_54;
=======
extern DLLInst_26_curves *gDLL_26_Curves;
extern DLLInst_27_head_turn *gDLL_27_HeadTurn; //"lookAt" DLL? (seems to have functions for aiming character necks etc!)
extern DLLInst_28_screen_fade *gDLL_28_ScreenFade;
extern DLLInst_29_gplay *gDLL_29_Gplay;
extern DLLInst_30_task *gDLL_30_Task;
extern DLLInst_31_flash *gDLL_31_Flash;
extern DLLInst_74_picmenu *gDLL_74_Picmenu;
extern DLLInst_8 *gDLL_8;
extern DLLInst_9_newclouds *gDLL_9_Newclouds;
extern DLLInst_10_newstars *gDLL_10_Newstars;
extern DLLInst_4_race *gDLL_4_Race;
extern DLLInst_11_newlfx *gDLL_11_Newlfx;
extern DLLInst_57 *gDLL_57;
extern DLLInst_58 *gDLL_58;
extern DLLInst_13_expgfx *gDLL_13_Expgfx;
extern DLLInst_14_modgfx *gDLL_14_Modgfx;
extern DLLInst_15_projgfx *gDLL_15_Projgfx;
extern DLLInst_17 *gDLL_17;
extern DLLInst_18 *gDLL_18;
extern DLLInst_75 *gDLL_75;
extern DLLInst_56 *gDLL_56;
extern DLLInst_32 *gDLL_32;
extern DLLInst_33 *gDLL_33;
extern DLLInst_59_minimap *gDLL_59_Minimap;
extern DLLInst_54 *gDLL_54;
>>>>>>> 586c81b5

// Other common DLLs that aren't always loaded but are accessed globally

extern DLLInst_76 *gDLL_76;

#endif //_DLL_H<|MERGE_RESOLUTION|>--- conflicted
+++ resolved
@@ -14,11 +14,8 @@
 #include "dlls/engine/11_newlfx.h"
 #include "dlls/engine/12_minic.h"
 #include "dlls/engine/13_expgfx.h"
-<<<<<<< HEAD
-=======
 #include "dlls/engine/14_modgfx.h"
 #include "dlls/engine/15_projgfx.h"
->>>>>>> 586c81b5
 #include "dlls/engine/16.h"
 #include "dlls/engine/17.h"
 #include "dlls/engine/18.h"
@@ -99,17 +96,6 @@
 // These are loaded on game init, are never unloaded, and are referenced by
 // their global variable instead of from loading the DLL.
 
-<<<<<<< HEAD
-extern DLLInst_1_UI *gDLL_UI;
-extern DLLInst_2_Camera *gDLL_Camera;
-extern DLLInst_3_ANIM *gDLL_ANIM;
-extern DLLInst_5_AMSEQ *gDLL_AMSEQ;
-extern DLLInst_5_AMSEQ *gDLL_AMSEQ2;
-extern DLLInst_6_AMSFX *gDLL_AMSFX;
-extern DLLInst_7_newday *gDLL_7_newday;
-extern DLLInst_12_minic *gDLL_minic;
-extern DLLInst_13_expgfx *gDLL_expgfx;
-=======
 extern DLLInst_1_UI *gDLL_1_UI;
 extern DLLInst_2_camera *gDLL_2_Camera;
 extern DLLInst_3_animation *gDLL_3_Animation;
@@ -118,7 +104,6 @@
 extern DLLInst_6_AMSFX *gDLL_6_AMSFX;
 extern DLLInst_7_newday *gDLL_7_Newday;
 extern DLLInst_12_minic *gDLL_12_Minic;
->>>>>>> 586c81b5
 extern DLLInst_16 *gDLL_16;
 extern DLLInst_20_screens *gDLL_20_Screens;
 extern DLLInst_21_gametext *gDLL_21_Gametext;
@@ -126,33 +111,6 @@
 extern DLLInst_23 *gDLL_23;
 extern DLLInst_24_waterfx *gDLL_24_Waterfx;
 extern DLLInst_25 *gDLL_25;
-<<<<<<< HEAD
-extern DLLInst_26_curves *gDLL_CURVES;
-extern DLLInst_27_head_turn *gDLL_27_head_turn;  //"lookAt" DLL? (seems to have functions for aiming character necks etc!)
-extern DLLInst_28_screen_fade *gDLL_28_screen_fade;
-extern DLLInst_29_gplay *gDLL_29_gplay;
-extern DLLInst_30_task *gDLL_30_task;
-extern DLLInst_31_flash *gDLL_31_flash;
-extern DLLInst_74_picmenu *gDLL_picmenu;
-extern DLLInst_Unknown
-    *gDLL_8,
-    *gDLL_newclouds,
-    *gDLL_newstars,
-    *gDLL_Race,
-    *gDLL_newlfx,
-    *gDLL_57,
-    *gDLL_58,
-    *gDLL_modgfx,
-    *gDLL_projgfx,
-    *gDLL_17,
-    *gDLL_18,
-    *gDLL_75,
-    *gDLL_56,
-    *gDLL_32,
-    *gDLL_33,
-    *gDLL_minimap,
-    *gDLL_54;
-=======
 extern DLLInst_26_curves *gDLL_26_Curves;
 extern DLLInst_27_head_turn *gDLL_27_HeadTurn; //"lookAt" DLL? (seems to have functions for aiming character necks etc!)
 extern DLLInst_28_screen_fade *gDLL_28_ScreenFade;
@@ -178,7 +136,6 @@
 extern DLLInst_33 *gDLL_33;
 extern DLLInst_59_minimap *gDLL_59_Minimap;
 extern DLLInst_54 *gDLL_54;
->>>>>>> 586c81b5
 
 // Other common DLLs that aren't always loaded but are accessed globally
 
