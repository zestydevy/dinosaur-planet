--- conflicted
+++ resolved
@@ -11,13 +11,10 @@
 #include "dlls/engine/16.h"
 #include "dlls/engine/20_screens.h"
 #include "dlls/engine/21_gametext.h"
-<<<<<<< HEAD
-#include "dlls/engine/25.h"
-=======
 #include "dlls/engine/22_subtitles.h"
 #include "dlls/engine/23.h"
 #include "dlls/engine/24_waterfx.h"
->>>>>>> 5c508ee3
+#include "dlls/engine/25.h"
 #include "dlls/engine/26_curves.h"
 #include "dlls/engine/27_head_turn.h"
 #include "dlls/engine/28_screen_fade.h"
@@ -77,13 +74,10 @@
 extern DLLInst_16 *gDLL_16;
 extern DLLInst_20_screens *gDLL_20_screens;
 extern DLLInst_21_gametext *gDLL_21_gametext;
-<<<<<<< HEAD
-extern DLLInst_25 *gDLL_25;
-=======
 extern DLLInst_22_subtitles *gDLL_subtitles;
 extern DLLInst_23 *gDLL_23;
 extern DLLInst_24_waterfx *gDLL_waterfx;
->>>>>>> 5c508ee3
+extern DLLInst_25 *gDLL_25;
 extern DLLInst_26_curves *gDLL_CURVES;
 extern DLLInst_27_head_turn *gDLL_27_head_turn;  //"lookAt" DLL? (seems to have functions for aiming character necks etc!)
 extern DLLInst_28_screen_fade *gDLL_28_screen_fade;
@@ -104,13 +98,6 @@
     *gDLL_projgfx,
     *gDLL_17,
     *gDLL_18,
-<<<<<<< HEAD
-    *gDLL_subtitles,
-    *gDLL_23,
-    *gDLL_waterfx,
-=======
-    *gDLL_25,
->>>>>>> 5c508ee3
     *gDLL_75,
     *gDLL_56,
     *gDLL_32,
