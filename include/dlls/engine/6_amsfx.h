#ifndef _DLLS_6_H
#define _DLLS_6_H

#include "PR/ultratypes.h"
#include "game/objects/object.h"
#include "dll_def.h"
#include "types.h"

typedef struct UnkDE8 {
    u16 unk0;
    u8 unk2;
    u8 unk3;
    u8 unk4;
    u8 unk5;
    u8 unk6;
    u8 unk7;
    u16 pad8;
    u16 unkA;
    u16 unkC;
} UnkDE8;

enum SoundID {
<<<<<<< HEAD
    SOUND_15_Heavy_Stone_Moving = 0x15, // used by door to Randorn's hall
=======
    SOUND_73 = 0x73,
>>>>>>> 15f541ec

    SOUND_8F = 0x8F, // used by DFlog

    SOUND_9B = 0x9B,

    SFX_RECAP_MENU_BACK = 0x5D4,
    SFX_RECAP_MENU_MOVE = 0x5D5,
    SFX_RECAP_MENU_SELECT = 0x5D6,

    SOUND_10A = 0x10A,

    SFX_129_SnowHorn_Yawn_1 = 0x129,
    SFX_12A_SnowHorn_SnoreHorn = 0x12A,
    SFX_12B_SnowHorn_Yawn_2 = 0x12B,

    SOUND_140 = 0x140,

    SOUND_177 = 0x177,

    SOUND_179 = 0x179,
    SOUND_17A = 0x17A,
    SOUND_17B = 0x17B,

    SOUND_1e1_Stone_Moving = 0x1e1,

    SOUND_1E2_Garunda_Te_Will_somebody_get_me_out_of_here = 0x1E2,
    SOUND_1E3_SharpClaw_Ah_Shuddup = 0x1E3, // used in DLL 33

    SOUND_1EB_Wooden_Partition_Sliding = 0x1EB, // used when WM transporter room door moves

    SOUND_222_NW_Tricky_Sharpclaw_Help = 0x222,

    SOUND_242_Failure_Glissando = 0x242,

    SOUND_25B_Magic_Attack_Deflected = 0x25B,
    SOUND_25C_Melee_Attack_Deflected = 0x25C,

    SOUND_25F_SB_CloudRunner_battle_tips_1 = 0x25F,
    SOUND_260_SB_CloudRunner_battle_tips_2 = 0x260,
    SOUND_261_SB_CloudRunner_battle_tips_3 = 0x261,

    SOUND_277 = 0x277,

    SOUND_27A = 0x27A,
    SOUND_27B = 0x27B,

    SOUND_284_SB_Kyte_Heeelp = 0x284,
    SOUND_285_SB_Kyte_Find_the_wizard_and_get_me_out_of_here = 0x285,

    SOUND_287_SB_Kyte_Empty = 0x287,

    SOUND_289 = 0x289,
    
    SOUND_28E = 0x28E,
    SOUND_28F = 0x28F,
    SOUND_290 = 0x290,

    SOUND_292 = 0x292, // used by IMSnowBike

    SOUND_2F8_Door_Opening = 0x2f8, // used by doors in Krazoa Shrines
    SOUND_2F9_Door_Closing = 0x2f9, // used by doors in Krazoa Shrines

    SOUND_33E = 0x33E,

    SOUND_342 = 0x342, // used in DLL 466

    SOUND_344 = 0x344,

    SOUND_36E_Lever_Clunk = 0x36e, // used by many levers (e.g. ones leading to Cape Claw courtyard)

    SOUND_371 = 0x371, // used by MediumMetalCrat
    SOUND_372 = 0x372, // used by MediumMetalCrat

    SOUND_377_Metal_Smack = 0x377,

    SOUND_380 = 0x380,
    SOUND_386 = 0x386,

    SOUND_3D8_Water_Splash = 0x3D8, // used in pushpull (DLL 274)

    SOUND_43D = 0x43D,

    SOUND_WM_Sun_Whoosh = 0x487, //used by WMsun

    SOUND_4BC = 0x4BC,

    SOUND_43E_Stone_Block_Moving = 0x43e,

    SOUND_LightFoot_Shout = 0x4B7,

    SOUND_50a_Fire_Burning_Low_Loop = 0x50a,
    SOUND_50b_Fire_Burning_High_Loop = 0x50b,

    SOUND_50C = 0x50C,
    SOUND_50D = 0x50D,

    SOUND_5EB_Magic_Refill_Chime = 0x5EB, // used in DLL 210

    SFX_PAUSE_MENU_BACK = 0x5D4, // Used in DLL 66
    SFX_PAUSE_MENU_MOVE = 0x5D5, // Used in DLL 66

    SOUND_5F6_Tumbleweed_Roll = 0x5F6, // used in DLL 227
    SOUND_5F7_Tumbleweed_Disintegrate = 0x5F7, // used in DLL 227

    SOUND_614_Tumbleweed_Squeak_1 = 0x614, // used in DLL 227
    SOUND_615_Tumbleweed_Squeak_2 = 0x615, // used in DLL 227

    SOUND_64C = 0x64C, // used by MediumCrate
    SOUND_64D = 0x64D, // used by MediumCrate

    SOUND_677_Metal_Clang = 0x677, // snowhorn related

    SOUND_688_KT_Rex_Stomp = 0x688,
    SOUND_689_KT_Rex_Stomp = 0x689,
    SOUND_68A_KT_Rex_Stomp = 0x68A,
    
    SOUND_68B_KT_Rex_Breathing1 = 0x68B,
    SOUND_68C_KT_Rex_Breathing2 = 0x68C,
    SOUND_68D_KT_Rex_Roar_Kinda = 0x68D,
    SOUND_68E_KT_Rex_Noise = 0x68E, // when he notices sabre?
    SOUND_68F_KT_Rex_Roar = 0x68F,
    SOUND_690_KT_Rex_Roar = 0x690,
    SOUND_691_KT_Rex_Roar = 0x691,

    SOUND_693_Explosion = 0x693, // used by KT_Rex
    SOUND_694_KT_Laserwall_PowerUp = 0x694, // used by KT_Lazerwall
    SOUND_695_KT_Laserwall_Zap = 0x695, // used by KT_Lazerwall
    SOUND_696_KT_Laserwall_PowerDown = 0x696, // used by KT_Lazerwall

    SOUND_699_KT_RaisingFloorSwitches = 0x699,

    SOUND_6B5 = 0x6B5, // used by MediumCrate
    SOUND_6B6 = 0x6B6, // used by MediumCrate
    SOUND_6B7 = 0x6B7, // used by MediumCrate

    SOUND_6E2 = 0x6E2, // used by KT_RexFloorSwitch

    SOUND_6EC_Mechanical_Hum_Loop = 0x6EC, // used in DLL 641

    SOUND_6F9_Explosion = 0x6F9, // used by KT_Rex
    SOUND_6FA = 0x6FA, // used by KT_Rex
    SOUND_6FB = 0x6FB, // used by KT_Rex
    SOUND_6FC_KT_Rex_Slam = 0x6FC,
    SOUND_6FD_KT_Rex_Roar = 0x6FD,
    SOUND_6FE_KT_Rex_Roar = 0x6FE,

    SOUND_72F_Harsh_Magical_Thrum_Loop = 0x72F, // used in DLL 475 GPSH_flybaddie
    SOUND_730_Electrified_Blast = 0x730, // used in DLL 475 GPSH_flybaddie

    SOUND_74B_Garunda_Te_That_tastes_great_Hurry_up_boy = 0x74B,

    SOUND_76D = 0x76D, // used by DFlog, BWlog

    SOUND_775_Timer_Countdown = 0x775,

    SOUND_798_Puzzle_Solved = 0x798, // louder than B89, used when placing MoonSeeds

    SOUND_80B_Crackling_Freezing = 0x80B,
    SOUND_80C_Steam_Hissing = 0x80C,

    SOUND_8A2 = 0x8A2, // used in DLL 505

    SOUND_912_Object_Refused = 0x912,

    SOUND_986 = 0x986, // used in DLL 6
    SOUND_987 = 0x987, // used in DLL 6

    SOUND_99a_Mechanical_Ratcheting = 0x99a,

    SOUND_9A3 = 0x9A3,

    SOUND_9B1_Flames_Venting = 0x9B1, // kamerian related
    SOUND_9B2_Fire_Burning = 0x9B2, // kamerian related

    SOUND_9B4_Flamethrower = 0x9B4, // kamerian related
    SOUND_9B5_Explosion = 0x9B5, // kamerian related

    SOUND_A71_Rattling_1 = 0xA71, // used by MoonSeeds
    SOUND_A72_Rattling_2 = 0xA72, // used by MoonSeeds

    SOUND_A74 = 0xA74, // used by BWlog
    SOUND_A75 = 0xA75, // used by BWlog
    SOUND_A77 = 0xA77, // used by BWlog

    SOUND_A83 = 0xA83,

    SOUND_AA4 = 0xAA4,
    SOUND_AA5 = 0xAA5,

    SOUND_AAE = 0xAAE, // VFP_lavastar sound

    SOUND_AB4 = 0xAB4,

    SOUND_B1F = 0xB1F,
    SOUND_B20 = 0xB20,
    SOUND_B21 = 0xB21,

    SOUND_B31_Item_Collection_Chime = 0xB31,

    SOUND_B5C_Machinery_Clunk = 0xB5C,

    SOUND_B72_Game_Saved = 0xB72,
    SOUND_B73_Option_Selected = 0xB73,
    SOUND_B74 = 0xB74,
    SOUND_B75 = 0xB75,

    SOUND_B89_Puzzle_Solved = 0xB89, // "puzzle complete" jingle

    SOUND_B95_Gasvent_Uncovered = 0xB95,
    SOUND_B96_Gasvent_Covered = 0xB96,

    SOUND_BA3 = 0xBA3,

    SOUND_B3C = 0xB3C,

    NO_SOUND = -1
};

#define MAX_VOLUME 0x7F

DLL_INTERFACE(DLL_6_AMSFX) {
/*:*/ DLL_INTERFACE_BASE(DLL);
/*0*/ void (*func_338)(void);
/*1*/ void (*func_480)(Object *obj);
// Play sound using source object for panning and distance falloff
/*2*/ u32 (*play_sound)(Object* obj, u16 soundID, u8 volume, u32* soundHandle, char *arg4, s32 arg5, char *arg6);
/*3*/ void (*func_7E4)(u8 arg0);
/*4*/ void (*func_860)(u32 arg0, u8 arg1);
/*5*/ void (*func_954)(u32 arg0, f32 pitch);
/*6*/ void (*func_A1C)(u32 arg0);
/*7*/ void (*func_A6C)(Object *obj);
/*8*/ s32 (*func_B48)(u32 arg0);
/*9*/ s32 (*func_BBC)(Object* arg0, s32 arg1, s32 arg2, Object **arg3, s32 arg4);
/*10*/ s32 (*func_DCC)(s32 arg0, UNK_TYPE_32 arg1, s32* arg2, s32* arg3);
/*11*/ s32 (*func_DE8)(u16 arg0, UnkDE8* arg1);
/*12*/ s32 (*func_EE4)(s32 arg0, UNK_TYPE_32 arg1);
/*13*/ void (*func_F2C)(Object* arg0, u16 arg1, u32* arg2, char *arg3, s32 arg4);
/*14*/ void (*func_10D0)(Object* obj, u16 soundID, u32* arg2);
/*15*/ void (*func_1174)(Object* obj, u16 soundID, u8 volume, u32* arg3);
/*16*/ void (*func_1218)(Object *obj);
/*17*/ void (*func_1504)(s32 arg0, Object* arg1, Object* arg2, f32 arg3);
/*18*/ void (*func_16E0)(void);
/*19*/ void (*water_falls_set_flags)(u8 arg0);
/*20*/ void (*func_1320)(Object* arg0, u16 arg1, f32 arg2, f32 arg3, f32 arg4, u32* arg5);
};

#endif //_DLLS_6_H<|MERGE_RESOLUTION|>--- conflicted
+++ resolved
@@ -20,11 +20,9 @@
 } UnkDE8;
 
 enum SoundID {
-<<<<<<< HEAD
     SOUND_15_Heavy_Stone_Moving = 0x15, // used by door to Randorn's hall
-=======
+
     SOUND_73 = 0x73,
->>>>>>> 15f541ec
 
     SOUND_8F = 0x8F, // used by DFlog
 
