#ifndef _DLLS_6_H
#define _DLLS_6_H

#include "PR/ultratypes.h"
#include "game/objects/object.h"
#include "dll_def.h"
#include "types.h"

DLL_INTERFACE(DLL_6_AMSFX) {
    /*:*/ DLL_INTERFACE_BASE(DLL);
    /*0*/ UnknownDLLFunc func0;
    /*1*/ void (*func1)(Object *obj);
    /** 2 - Play sound using source object for panning and distance falloff */
<<<<<<< HEAD
    s32 (*func2)(Object* obj, u16 soundID, u8 volume, s32, s32, s32, s32);
=======
    s32 (*func2)(Object* obj, u16 soundID, u8 volume, u32 *, s32, s32, s32);
>>>>>>> 9426ef2c
    /*3*/ UnknownDLLFunc func3;
    /*4*/ void (*func4)(s32, u8);
    /*5*/ void (*func5)(s32, f32);
    /*6*/ void (*func6)(s32);
    /*7*/ UnknownDLLFunc func7;
    /*8*/ s32 (*func8)(s32);
    /*9*/ UnknownDLLFunc func9;
    /*10*/ s32 (*func10)(s32, s32, s32*, s32*);
    /*11*/ UnknownDLLFunc func11;
    /*12*/ UnknownDLLFunc func12;
    /*13*/ UnknownDLLFunc func13;
    /*14*/ void (*func14)(Object* obj, u16 soundID, s32*);
    /*15*/ UnknownDLLFunc func15;
    /*16*/ void (*func16)(Object *obj);
    /*17*/ UnknownDLLFunc func17;
    /*18*/ UnknownDLLFunc func18;
    /*19*/ void (*water_falls_set_flags)(u8);
    /*20*/ UnknownDLLFunc func20;
};

#endif //_DLLS_6_H<|MERGE_RESOLUTION|>--- conflicted
+++ resolved
@@ -11,11 +11,7 @@
     /*0*/ UnknownDLLFunc func0;
     /*1*/ void (*func1)(Object *obj);
     /** 2 - Play sound using source object for panning and distance falloff */
-<<<<<<< HEAD
-    s32 (*func2)(Object* obj, u16 soundID, u8 volume, s32, s32, s32, s32);
-=======
     s32 (*func2)(Object* obj, u16 soundID, u8 volume, u32 *, s32, s32, s32);
->>>>>>> 9426ef2c
     /*3*/ UnknownDLLFunc func3;
     /*4*/ void (*func4)(s32, u8);
     /*5*/ void (*func5)(s32, f32);
