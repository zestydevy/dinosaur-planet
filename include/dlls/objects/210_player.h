--- conflicted
+++ resolved
@@ -9,7 +9,6 @@
 #include "sys/main.h"
 #include "types.h"
 
-<<<<<<< HEAD
 // size: 0x3C
 typedef struct PlayerState3B4 {
     s16 unk0;
@@ -47,7 +46,7 @@
     s8 unk46;
     u8 unk47;
 } PlayerState490;
-=======
+
 // TODO: not necessarily in story order
 // Which spirit the player is currently holding
 typedef enum {
@@ -63,7 +62,6 @@
     // Mask to check for any spirit flag
     PLAYER_SPIRIT_ANY = 0xFF
 } PlayerSpiritFlags;
->>>>>>> 705798b7
 
 // size: 0x58
 typedef struct UnkArg4 {
