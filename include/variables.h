--- conflicted
+++ resolved
@@ -155,14 +155,8 @@
 extern s32 PlayerPosBuffer_index;
 extern struct Vec3_Int PlayerPosBuffer[60]; //seems to buffer player coords with "timestamp"
 
-<<<<<<< HEAD
-extern s32 memMonVal0;
-extern s32 memMonVal1;
-extern s32 memMonVal2;
-extern s32 D_800991E0;
-=======
+
 extern int func_printing_null_nil ( char * str, const char * format, ... );
->>>>>>> b4cfd13b
 
 extern u16 buttonInput0[4];
 extern u16 buttonInput1[4];
